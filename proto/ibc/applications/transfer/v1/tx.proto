--- conflicted
+++ resolved
@@ -6,12 +6,9 @@
 
 import "gogoproto/gogo.proto";
 import "cosmos/base/v1beta1/coin.proto";
+import "cosmos/msg/v1/msg.proto";
 import "ibc/core/client/v1/client.proto";
-<<<<<<< HEAD
-import "cosmos/msg/v1/msg.proto";
-=======
 import "ibc/applications/transfer/v1/transfer.proto";
->>>>>>> df2841d8
 
 // Msg defines the ibc/transfer Msg service.
 service Msg {
@@ -26,8 +23,7 @@
 // ICS20 enabled chains. See ICS Spec here:
 // https://github.com/cosmos/ibc/tree/master/spec/app/ics-020-fungible-token-transfer#data-structures
 message MsgTransfer {
-  option (cosmos.msg.v1.signer)  =  "sender";
-
+  option (cosmos.msg.v1.signer) = "sender";
 
   option (gogoproto.equal)           = false;
   option (gogoproto.goproto_getters) = false;
@@ -60,6 +56,8 @@
 
 // MsgUpdateParams is the Msg/UpdateParams request type.
 message MsgUpdateParams {
+  option (cosmos.msg.v1.signer) = "authority";
+
   // authority is the address that controls the module (defaults to x/gov unless overwritten).
   string authority = 1;
 
