syntax = "proto3";

package ibc.core.client.v1;

option go_package = "github.com/cosmos/ibc-go/v7/modules/core/02-client/types";

import "cosmos/msg/v1/msg.proto";
import "gogoproto/gogo.proto";
import "google/protobuf/any.proto";
import "ibc/core/client/v1/client.proto";

// Msg defines the ibc/client Msg service.
service Msg {
  option (cosmos.msg.v1.service) = true;

  // CreateClient defines a rpc handler method for MsgCreateClient.
  rpc CreateClient(MsgCreateClient) returns (MsgCreateClientResponse);

  // UpdateClient defines a rpc handler method for MsgUpdateClient.
  rpc UpdateClient(MsgUpdateClient) returns (MsgUpdateClientResponse);

  // UpgradeClient defines a rpc handler method for MsgUpgradeClient.
  rpc UpgradeClient(MsgUpgradeClient) returns (MsgUpgradeClientResponse);

  // SubmitMisbehaviour defines a rpc handler method for MsgSubmitMisbehaviour.
  rpc SubmitMisbehaviour(MsgSubmitMisbehaviour) returns (MsgSubmitMisbehaviourResponse);

  // UpdateClientParams defines a rpc handler method for MsgUpdateParams.
  rpc UpdateClientParams(MsgUpdateParams) returns (MsgUpdateParamsResponse);
}

// MsgCreateClient defines a message to create an IBC client
message MsgCreateClient {
<<<<<<< HEAD
=======
  option (cosmos.msg.v1.signer) = "signer";

>>>>>>> 951b3abd
  option (gogoproto.goproto_getters) = false;

  // light client state
  google.protobuf.Any client_state = 1;
  // consensus state associated with the client that corresponds to a given
  // height.
  google.protobuf.Any consensus_state = 2;
  // signer address
  string signer = 3;
}

// MsgCreateClientResponse defines the Msg/CreateClient response type.
message MsgCreateClientResponse {}

// MsgUpdateClient defines an sdk.Msg to update a IBC client state using
// the given client message.
message MsgUpdateClient {
<<<<<<< HEAD
=======
  option (cosmos.msg.v1.signer) = "signer";

>>>>>>> 951b3abd
  option (gogoproto.goproto_getters) = false;

  // client unique identifier
  string client_id = 1;
  // client message to update the light client
  google.protobuf.Any client_message = 2;
  // signer address
  string signer = 3;
}

// MsgUpdateClientResponse defines the Msg/UpdateClient response type.
message MsgUpdateClientResponse {}

// MsgUpgradeClient defines an sdk.Msg to upgrade an IBC client to a new client
// state
message MsgUpgradeClient {
<<<<<<< HEAD
=======
  option (cosmos.msg.v1.signer) = "signer";

>>>>>>> 951b3abd
  option (gogoproto.goproto_getters) = false;

  // client unique identifier
  string client_id = 1;
  // upgraded client state
  google.protobuf.Any client_state = 2;
  // upgraded consensus state, only contains enough information to serve as a
  // basis of trust in update logic
  google.protobuf.Any consensus_state = 3;
  // proof that old chain committed to new client
  bytes proof_upgrade_client = 4;
  // proof that old chain committed to new consensus state
  bytes proof_upgrade_consensus_state = 5;
  // signer address
  string signer = 6;
}

// MsgUpgradeClientResponse defines the Msg/UpgradeClient response type.
message MsgUpgradeClientResponse {}

// MsgSubmitMisbehaviour defines an sdk.Msg type that submits Evidence for
// light client misbehaviour.
// This message has been deprecated. Use MsgUpdateClient instead.
message MsgSubmitMisbehaviour {
<<<<<<< HEAD
  option (gogoproto.goproto_getters) = false;

  // client unique identifier
  string client_id = 1 [deprecated = true];
=======
  option deprecated             = true;
  option (cosmos.msg.v1.signer) = "signer";

  option (gogoproto.goproto_getters) = false;

  // client unique identifier
  string client_id = 1;
>>>>>>> 951b3abd
  // misbehaviour used for freezing the light client
  google.protobuf.Any misbehaviour = 2;
  // signer address
  string signer = 3;
}

// MsgSubmitMisbehaviourResponse defines the Msg/SubmitMisbehaviour response
// type.
message MsgSubmitMisbehaviourResponse {}

// MsgUpdateParams defines the sdk.Msg type to update the client parameters.
message MsgUpdateParams {
  option (cosmos.msg.v1.signer) = "authority";

  option (gogoproto.goproto_getters) = false;

  // authority is the address of the governance account.
  string authority = 1;

  // params defines the client parameters to update.
  //
  // NOTE: All parameters must be supplied.
  Params params = 2 [(gogoproto.nullable) = false];
}

// MsgUpdateParamsResponse defines the MsgUpdateParams response type.
message MsgUpdateParamsResponse {}<|MERGE_RESOLUTION|>--- conflicted
+++ resolved
@@ -31,11 +31,8 @@
 
 // MsgCreateClient defines a message to create an IBC client
 message MsgCreateClient {
-<<<<<<< HEAD
-=======
   option (cosmos.msg.v1.signer) = "signer";
 
->>>>>>> 951b3abd
   option (gogoproto.goproto_getters) = false;
 
   // light client state
@@ -53,11 +50,8 @@
 // MsgUpdateClient defines an sdk.Msg to update a IBC client state using
 // the given client message.
 message MsgUpdateClient {
-<<<<<<< HEAD
-=======
   option (cosmos.msg.v1.signer) = "signer";
 
->>>>>>> 951b3abd
   option (gogoproto.goproto_getters) = false;
 
   // client unique identifier
@@ -74,11 +68,8 @@
 // MsgUpgradeClient defines an sdk.Msg to upgrade an IBC client to a new client
 // state
 message MsgUpgradeClient {
-<<<<<<< HEAD
-=======
   option (cosmos.msg.v1.signer) = "signer";
 
->>>>>>> 951b3abd
   option (gogoproto.goproto_getters) = false;
 
   // client unique identifier
@@ -103,12 +94,6 @@
 // light client misbehaviour.
 // This message has been deprecated. Use MsgUpdateClient instead.
 message MsgSubmitMisbehaviour {
-<<<<<<< HEAD
-  option (gogoproto.goproto_getters) = false;
-
-  // client unique identifier
-  string client_id = 1 [deprecated = true];
-=======
   option deprecated             = true;
   option (cosmos.msg.v1.signer) = "signer";
 
@@ -116,7 +101,6 @@
 
   // client unique identifier
   string client_id = 1;
->>>>>>> 951b3abd
   // misbehaviour used for freezing the light client
   google.protobuf.Any misbehaviour = 2;
   // signer address
