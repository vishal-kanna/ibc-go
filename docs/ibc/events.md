<!--
order: 5
-->

# Events

**NOTE**: This document is unmaintained and may be out of date!

The IBC module emits the following events. It can be expected that the type `message`,
with an attirbute key of `action` will represent the first event for each message
being processed as emitted by the SDK's baseapp. Each IBC TAO message will
also emit its module name in the format 'ibc_sub-modulename'.

All the events for the Channel handshakes, `SendPacket`, `RecvPacket`, `AcknowledgePacket`,
`TimeoutPacket` and `TimeoutOnClose` will emit additional events not specified here due to
callbacks to IBC applications.

## ICS 02 - Client

### MsgCreateClient

| Type          | Attribute Key    | Attribute Value   |
|---------------|------------------|-------------------|
| create_client | client_id        | {clientId}        |
| create_client | client_type      | {clientType}      |
| create_client | consensus_height | {consensusHeight} |
| message       | action           | create_client     |
| message       | module           | ibc_client        |

### MsgUpdateClient

| Type          | Attribute Key    | Attribute Value   |
|---------------|------------------|-------------------|
| update_client | client_id        | {clientId}        |
| update_client | client_type      | {clientType}      |
| update_client | consensus_height | {consensusHeight} |
| update_client | header           | {header}          |
| message       | action           | update_client     |
| message       | module           | ibc_client        |

### MsgSubmitMisbehaviour

| Type                | Attribute Key    | Attribute Value     |
|---------------------|------------------|---------------------|
| client_misbehaviour | client_id        | {clientId}          |
| client_misbehaviour | client_type      | {clientType}        |
| client_misbehaviour | consensus_height | {consensusHeight}   |
| message             | action           | client_misbehaviour |
| message             | module           | evidence            |
| message             | sender           | {senderAddress}     |
| submit_evidence     | evidence_hash    | {evidenceHash}      |

### UpdateClientProposal

| Type                   | Attribute Key    | Attribute Value   |
|------------------------|------------------|-------------------|
| update_client_proposal | client_id        | {clientId}        |
| update_client_proposal | client_type      | {clientType}      |
| update_client_proposal | consensus_height | {consensusHeight} |

### UpgradeProposal

| Type                    | Attribute Key   | Attribute Value   |
|-------------------------|-----------------|-------------------|
| upgrade_client_proposal | title           | {title}           |
| upgrade_client_proposal | height          | {height}          |

## ICS 03 - Connection

### MsgConnectionOpenInit

| Type                 | Attribute Key              | Attribute Value             |
|----------------------|----------------------------|-----------------------------|
| connection_open_init | connection_id              | {connectionId}              |
| connection_open_init | client_id                  | {clientId}                  |
| connection_open_init | counterparty_client_id     | {counterparty.clientId}     |
| message              | action                     | connection_open_init        |
| message              | module                     | ibc_connection              |

### MsgConnectionOpenTry

| Type                | Attribute Key              | Attribute Value             |
|---------------------|----------------------------|-----------------------------|
| connection_open_try | connection_id              | {connectionId}              |
| connection_open_try | client_id                  | {clientId}                  |
| connection_open_try | counterparty_client_id     | {counterparty.clientId      |
| connection_open_try | counterparty_connection_id | {counterparty.connectionId} |
| message             | action                     | connection_open_try         |
| message             | module                     | ibc_connection              |

### MsgConnectionOpenAck

| Type                 | Attribute Key              | Attribute Value             |
|----------------------|----------------------------|-----------------------------|
| connection_open_ack  | connection_id              | {connectionId}              |
| connection_open_ack  | client_id                  | {clientId}                  |
| connection_open_ack  | counterparty_client_id     | {counterparty.clientId}     |
| connection_open_ack  | counterparty_connection_id | {counterparty.connectionId} |
| message              | module                     | ibc_connection              |
| message              | action                     | connection_open_ack         |

### MsgConnectionOpenConfirm

| Type                    | Attribute Key              | Attribute Value             |
|-------------------------|----------------------------|-----------------------------|
| connection_open_confirm | connection_id              | {connectionId}              |
| connection_open_confirm | client_id                  | {clientId}                  |
| connection_open_confirm | counterparty_client_id     | {counterparty.clientId}     |
| connection_open_confirm | counterparty_connection_id | {counterparty.connectionId} |
| message                 | action                     | connection_open_confirm     |
| message                 | module                     | ibc_connection              |

## ICS 04 - Channel

### MsgChannelOpenInit

| Type              | Attribute Key           | Attribute Value                  |
|-------------------|-------------------------|----------------------------------|
| channel_open_init | port_id                 | {portId}                         |
| channel_open_init | channel_id              | {channelId}                      |
| channel_open_init | counterparty_port_id    | {channel.counterparty.portId}    |
| channel_open_init | connection_id           | {channel.connectionHops}         |
| message           | action                  | channel_open_init                |
| message           | module                  | ibc_channel                      |

### MsgChannelOpenTry

| Type             | Attribute Key           | Attribute Value                  |
|------------------|-------------------------|----------------------------------|
| channel_open_try | port_id                 | {portId}                         |
| channel_open_try | channel_id              | {channelId}                      |
| channel_open_try | counterparty_port_id    | {channel.counterparty.portId}    |
| channel_open_try | counterparty_channel_id | {channel.counterparty.channelId} |
| channel_open_try | connection_id           | {channel.connectionHops}         |
| message          | action                  | channel_open_try                 |
| message          | module                  | ibc_channel                      |

### MsgChannelOpenAck

| Type             | Attribute Key           | Attribute Value                  |
|------------------|-------------------------|----------------------------------|
| channel_open_ack | port_id                 | {portId}                         |
| channel_open_ack | channel_id              | {channelId}                      |
| channel_open_ack | counterparty_port_id    | {channel.counterparty.portId}    |
| channel_open_ack | counterparty_channel_id | {channel.counterparty.channelId} |
| channel_open_ack | connection_id           | {channel.connectionHops}         |
| message          | action                  | channel_open_ack                 |
| message          | module                  | ibc_channel                      |

### MsgChannelOpenConfirm

| Type                 | Attribute Key           | Attribute Value                  |
|----------------------|-------------------------|----------------------------------|
| channel_open_confirm | port_id                 | {portId}                         |
| channel_open_confirm | channel_id              | {channelId}                      |
| channel_open_confirm | counterparty_port_id    | {channel.counterparty.portId}    |
| channel_open_confirm | counterparty_channel_id | {channel.counterparty.channelId} |
| channel_open_confirm | connection_id           | {channel.connectionHops}         |
| message              | module                  | ibc_channel                      |
| message              | action                  | channel_open_confirm             |

### MsgChannelCloseInit

| Type               | Attribute Key           | Attribute Value                  |
|--------------------|-------------------------|----------------------------------|
| channel_close_init | port_id                 | {portId}                         |
| channel_close_init | channel_id              | {channelId}                      |
| channel_close_init | counterparty_port_id    | {channel.counterparty.portId}    |
| channel_close_init | counterparty_channel_id | {channel.counterparty.channelId} |
| channel_close_init | connection_id           | {channel.connectionHops}         |
| message            | action                  | channel_close_init               |
| message            | module                  | ibc_channel                      |

### MsgChannelCloseConfirm

| Type                  | Attribute Key           | Attribute Value                  |
|-----------------------|-------------------------|----------------------------------|
| channel_close_confirm | port_id                 | {portId}                         |
| channel_close_confirm | channel_id              | {channelId}                      |
| channel_close_confirm | counterparty_port_id    | {channel.counterparty.portId}    |
| channel_close_confirm | counterparty_channel_id | {channel.counterparty.channelId} |
| channel_close_confirm | connection_id           | {channel.connectionHops}         |
| message               | action                  | channel_close_confirm            |
| message               | module                  | ibc_channel                      |

### SendPacket (application module call)

<<<<<<< HEAD
| Type        | Attribute Key            | Attribute Value                  |
|-------------|--------------------------|----------------------------------|
| send_packet | packet_data              | {data}                           |
| send_packet | packet_timeout_height    | {timeoutHeight}                  |
| send_packet | packet_timeout_timestamp | {timeoutTimestamp}               |
| send_packet | packet_sequence          | {sequence}                       |
| send_packet | packet_src_port          | {sourcePort}                     |
| send_packet | packet_src_channel       | {sourceChannel}                  |
| send_packet | packet_dst_port          | {destinationPort}                |
| send_packet | packet_dst_channel       | {destinationChannel}             |
| send_packet | packet_channel_ordering  | {channel.Ordering}               |
| message     | action                   | application-module-defined-field |
| message     | module                   | ibc-channel                      |

### MsgRecvPacket

| Type        | Attribute Key            | Attribute Value      |
|-------------|--------------------------|----------------------|
| recv_packet | packet_data              | {data}               |
| recv_packet | packet_ack               | {acknowledgement}    |
| recv_packet | packet_timeout_height    | {timeoutHeight}      |
| recv_packet | packet_timeout_timestamp | {timeoutTimestamp}   |
| recv_packet | packet_sequence          | {sequence}           |
| recv_packet | packet_src_port          | {sourcePort}         |
| recv_packet | packet_src_channel       | {sourceChannel}      |
| recv_packet | packet_dst_port          | {destinationPort}    |
| recv_packet | packet_dst_channel       | {destinationChannel} |
| recv_packet | packet_channel_ordering  | {channel.Ordering}   |
| message     | action                   | recv_packet          |
| message     | module                   | ibc-channel          |

### MsgAcknowledgePacket

| Type               | Attribute Key            | Attribute Value      |
|--------------------|--------------------------|----------------------|
| acknowledge_packet | packet_timeout_height    | {timeoutHeight}      |
| acknowledge_packet | packet_timeout_timestamp | {timeoutTimestamp}   |
| acknowledge_packet | packet_sequence          | {sequence}           |
| acknowledge_packet | packet_src_port          | {sourcePort}         |
| acknowledge_packet | packet_src_channel       | {sourceChannel}      |
| acknowledge_packet | packet_dst_port          | {destinationPort}    |
| acknowledge_packet | packet_dst_channel       | {destinationChannel} |
| acknowledge_packet | packet_channel_ordering  | {channel.Ordering}   |
| message            | action                   | acknowledge_packet   |
| message            | module                   | ibc-channel          |

### MsgTimeoutPacket & MsgTimeoutOnClose

| Type           | Attribute Key            | Attribute Value      |
|----------------|--------------------------|----------------------|
| timeout_packet | packet_timeout_height    | {timeoutHeight}      |
| timeout_packet | packet_timeout_timestamp | {timeoutTimestamp}   |
| timeout_packet | packet_sequence          | {sequence}           |
| timeout_packet | packet_src_port          | {sourcePort}         |
| timeout_packet | packet_src_channel       | {sourceChannel}      |
| timeout_packet | packet_dst_port          | {destinationPort}    |
| timeout_packet | packet_dst_channel       | {destinationChannel} |
| timeout_packet | packet_channel_ordering  | {channel.Ordering}   |
| message        | action                   | timeout_packet       |
| message        | module                   | ibc-channel          |
=======
| Type        | Attribute Key            | Attribute Value                  | Status     |
|-------------|--------------------------|----------------------------------|------------|
| send_packet | packet_data              | {data}                           | Deprecated |
| send_packet | packet_data_hex          | {hex.Encode(data)}               |            |
| send_packet | packet_timeout_height    | {timeoutHeight}                  |            |
| send_packet | packet_timeout_timestamp | {timeoutTimestamp}               |            |
| send_packet | packet_sequence          | {sequence}                       |            |
| send_packet | packet_src_port          | {sourcePort}                     |            |
| send_packet | packet_src_channel       | {sourceChannel}                  |            |
| send_packet | packet_dst_port          | {destinationPort}                |            |
| send_packet | packet_dst_channel       | {destinationChannel}             |            |
| send_packet | packet_channel_ordering  | {channel.Ordering}               |            |
| send_packet | packet_connection        | {channel.ConnectionHops[0]}      | Deprecated |
| send_packet | connection_id            | {channel.ConnectionHops[0]}      |            |
| message     | action                   | application-module-defined-field |            |
| message     | module                   | ibc_channel                      |            |

### MsgRecvPacket

| Type        | Attribute Key            | Attribute Value               | Status     |
|-------------|--------------------------|-------------------------------|------------|
| recv_packet | packet_data              | {data}                        | Deprecated |
| recv_packet | packet_data_hex          | {hex.Encode(data)}            |            |
| recv_packet | packet_timeout_height    | {timeoutHeight}               |            |
| recv_packet | packet_timeout_timestamp | {timeoutTimestamp}            |            |
| recv_packet | packet_sequence          | {sequence}                    |            |
| recv_packet | packet_src_port          | {sourcePort}                  |            |
| recv_packet | packet_src_channel       | {sourceChannel}               |            |
| recv_packet | packet_dst_port          | {destinationPort}             |            |
| recv_packet | packet_dst_channel       | {destinationChannel}          |            |
| recv_packet | packet_channel_ordering  | {channel.Ordering}            |            |
| recv_packet | packet_connection        | {channel.ConnectionHops[0]}   | Deprecated |
| recv_packet | connection_id            | {channel.ConnectionHops[0]}   |            |
| message     | action                   | recv_packet                   |            |
| message     | module                   | ibc_channel                   |            |

| Type                  | Attribute Key            | Attribute Value               | Status     |
|-----------------------|--------------------------|-------------------------------|------------|
| write_acknowledgement | packet_data              | {data}                        | Deprecated |
| write_acknowledgement | packet_data_hex          | {hex.Encode(data)}            |            |
| write_acknowledgement | packet_timeout_height    | {timeoutHeight}               |            |
| write_acknowledgement | packet_timeout_timestamp | {timeoutTimestamp}            |            |
| write_acknowledgement | packet_sequence          | {sequence}                    |            |
| write_acknowledgement | packet_src_port          | {sourcePort}                  |            |
| write_acknowledgement | packet_src_channel       | {sourceChannel}               |            |
| write_acknowledgement | packet_dst_port          | {destinationPort}             |            |
| write_acknowledgement | packet_dst_channel       | {destinationChannel}          |            |
| write_acknowledgement | packet_ack               | {ack}                         | Deprecated |
| write_acknowledgement | packet_ack_hex           | {hex.Encode(ack)}             |            |
| write_acknowledgement | packet_channel_ordering  | {channel.Ordering}            |            |
| write_acknowledgement | packet_connection        | {channel.ConnectionHops[0]}   | Deprecated |
| write_acknowledgement | connection_id            | {channel.ConnectionHops[0]}   |            |
| message               | action                   | write_acknowledgement         |            |
| message               | module                   | ibc_channel                   |            |

### MsgAcknowledgePacket

| Type               | Attribute Key            | Attribute Value               | Status     |
|--------------------|--------------------------|-------------------------------|------------|
| acknowledge_packet | packet_timeout_height    | {timeoutHeight}               |            |
| acknowledge_packet | packet_timeout_timestamp | {timeoutTimestamp}            |            | 
| acknowledge_packet | packet_sequence          | {sequence}                    |            |
| acknowledge_packet | packet_src_port          | {sourcePort}                  |            |
| acknowledge_packet | packet_src_channel       | {sourceChannel}               |            |
| acknowledge_packet | packet_dst_port          | {destinationPort}             |            |
| acknowledge_packet | packet_dst_channel       | {destinationChannel}          |            |
| acknowledge_packet | packet_channel_ordering  | {channel.Ordering}            |            |
| acknowledge_packet | packet_connection        | {channel.ConnectionHops[0]}   | Deprecated |
| acknowledge_packet | connection_id            | {channel.ConnectionHops[0]}   |            |
| message            | action                   | acknowledge_packet            |            |
| message            | module                   | ibc_channel                   |            |

### MsgTimeoutPacket & MsgTimeoutOnClose

| Type           | Attribute Key            | Attribute Value               |
|----------------|--------------------------|-------------------------------|
| timeout_packet | packet_timeout_height    | {timeoutHeight}               |
| timeout_packet | packet_timeout_timestamp | {timeoutTimestamp}            |
| timeout_packet | packet_sequence          | {sequence}                    |
| timeout_packet | packet_src_port          | {sourcePort}                  |
| timeout_packet | packet_src_channel       | {sourceChannel}               |
| timeout_packet | packet_dst_port          | {destinationPort}             |
| timeout_packet | packet_dst_channel       | {destinationChannel}          |
| timeout_packet | packet_channel_ordering  | {channel.Ordering}            |
| timeout_packet | connection_id            | {channel.ConnectionHops[0]}   |
| message        | action                   | timeout_packet                |
| message        | module                   | ibc_channel                   |
>>>>>>> ea732c13
<|MERGE_RESOLUTION|>--- conflicted
+++ resolved
@@ -185,68 +185,6 @@
 
 ### SendPacket (application module call)
 
-<<<<<<< HEAD
-| Type        | Attribute Key            | Attribute Value                  |
-|-------------|--------------------------|----------------------------------|
-| send_packet | packet_data              | {data}                           |
-| send_packet | packet_timeout_height    | {timeoutHeight}                  |
-| send_packet | packet_timeout_timestamp | {timeoutTimestamp}               |
-| send_packet | packet_sequence          | {sequence}                       |
-| send_packet | packet_src_port          | {sourcePort}                     |
-| send_packet | packet_src_channel       | {sourceChannel}                  |
-| send_packet | packet_dst_port          | {destinationPort}                |
-| send_packet | packet_dst_channel       | {destinationChannel}             |
-| send_packet | packet_channel_ordering  | {channel.Ordering}               |
-| message     | action                   | application-module-defined-field |
-| message     | module                   | ibc-channel                      |
-
-### MsgRecvPacket
-
-| Type        | Attribute Key            | Attribute Value      |
-|-------------|--------------------------|----------------------|
-| recv_packet | packet_data              | {data}               |
-| recv_packet | packet_ack               | {acknowledgement}    |
-| recv_packet | packet_timeout_height    | {timeoutHeight}      |
-| recv_packet | packet_timeout_timestamp | {timeoutTimestamp}   |
-| recv_packet | packet_sequence          | {sequence}           |
-| recv_packet | packet_src_port          | {sourcePort}         |
-| recv_packet | packet_src_channel       | {sourceChannel}      |
-| recv_packet | packet_dst_port          | {destinationPort}    |
-| recv_packet | packet_dst_channel       | {destinationChannel} |
-| recv_packet | packet_channel_ordering  | {channel.Ordering}   |
-| message     | action                   | recv_packet          |
-| message     | module                   | ibc-channel          |
-
-### MsgAcknowledgePacket
-
-| Type               | Attribute Key            | Attribute Value      |
-|--------------------|--------------------------|----------------------|
-| acknowledge_packet | packet_timeout_height    | {timeoutHeight}      |
-| acknowledge_packet | packet_timeout_timestamp | {timeoutTimestamp}   |
-| acknowledge_packet | packet_sequence          | {sequence}           |
-| acknowledge_packet | packet_src_port          | {sourcePort}         |
-| acknowledge_packet | packet_src_channel       | {sourceChannel}      |
-| acknowledge_packet | packet_dst_port          | {destinationPort}    |
-| acknowledge_packet | packet_dst_channel       | {destinationChannel} |
-| acknowledge_packet | packet_channel_ordering  | {channel.Ordering}   |
-| message            | action                   | acknowledge_packet   |
-| message            | module                   | ibc-channel          |
-
-### MsgTimeoutPacket & MsgTimeoutOnClose
-
-| Type           | Attribute Key            | Attribute Value      |
-|----------------|--------------------------|----------------------|
-| timeout_packet | packet_timeout_height    | {timeoutHeight}      |
-| timeout_packet | packet_timeout_timestamp | {timeoutTimestamp}   |
-| timeout_packet | packet_sequence          | {sequence}           |
-| timeout_packet | packet_src_port          | {sourcePort}         |
-| timeout_packet | packet_src_channel       | {sourceChannel}      |
-| timeout_packet | packet_dst_port          | {destinationPort}    |
-| timeout_packet | packet_dst_channel       | {destinationChannel} |
-| timeout_packet | packet_channel_ordering  | {channel.Ordering}   |
-| message        | action                   | timeout_packet       |
-| message        | module                   | ibc-channel          |
-=======
 | Type        | Attribute Key            | Attribute Value                  | Status     |
 |-------------|--------------------------|----------------------------------|------------|
 | send_packet | packet_data              | {data}                           | Deprecated |
@@ -333,5 +271,4 @@
 | timeout_packet | packet_channel_ordering  | {channel.Ordering}            |
 | timeout_packet | connection_id            | {channel.ConnectionHops[0]}   |
 | message        | action                   | timeout_packet                |
-| message        | module                   | ibc_channel                   |
->>>>>>> ea732c13
+| message        | module                   | ibc_channel                   |