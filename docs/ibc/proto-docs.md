--- conflicted
+++ resolved
@@ -1,7988 +1,22 @@
-<<<<<<< HEAD
-<!DOCTYPE html>
-
-<html>
-  <head>
-    <title>Protocol Documentation</title>
-    <meta charset="UTF-8">
-    <link rel="stylesheet" type="text/css" href="https://fonts.googleapis.com/css?family=Ubuntu:400,700,400italic"/>
-    <style>
-      body {
-        width: 60em;
-        margin: 1em auto;
-        color: #222;
-        font-family: "Ubuntu", sans-serif;
-        padding-bottom: 4em;
-      }
-
-      h1 {
-        font-weight: normal;
-        border-bottom: 1px solid #aaa;
-        padding-bottom: 0.5ex;
-      }
-
-      h2 {
-        border-bottom: 1px solid #aaa;
-        padding-bottom: 0.5ex;
-        margin: 1.5em 0;
-      }
-
-      h3 {
-        font-weight: normal;
-        border-bottom: 1px solid #aaa;
-        padding-bottom: 0.5ex;
-      }
-
-      a {
-        text-decoration: none;
-        color: #567e25;
-      }
-
-      table {
-        width: 100%;
-        font-size: 80%;
-        border-collapse: collapse;
-      }
-
-      thead {
-        font-weight: 700;
-        background-color: #dcdcdc;
-      }
-
-      tbody tr:nth-child(even) {
-        background-color: #fbfbfb;
-      }
-
-      td {
-        border: 1px solid #ccc;
-        padding: 0.5ex 2ex;
-      }
-
-      td p {
-        text-indent: 1em;
-        margin: 0;
-      }
-
-      td p:nth-child(1) {
-        text-indent: 0;  
-      }
-
-       
-      .field-table td:nth-child(1) {  
-        width: 10em;
-      }
-      .field-table td:nth-child(2) {  
-        width: 10em;
-      }
-      .field-table td:nth-child(3) {  
-        width: 6em;
-      }
-      .field-table td:nth-child(4) {  
-        width: auto;
-      }
-
-       
-      .extension-table td:nth-child(1) {  
-        width: 10em;
-      }
-      .extension-table td:nth-child(2) {  
-        width: 10em;
-      }
-      .extension-table td:nth-child(3) {  
-        width: 10em;
-      }
-      .extension-table td:nth-child(4) {  
-        width: 5em;
-      }
-      .extension-table td:nth-child(5) {  
-        width: auto;
-      }
-
-       
-      .enum-table td:nth-child(1) {  
-        width: 10em;
-      }
-      .enum-table td:nth-child(2) {  
-        width: 10em;
-      }
-      .enum-table td:nth-child(3) {  
-        width: auto;
-      }
-
-       
-      .scalar-value-types-table tr {
-        height: 3em;
-      }
-
-       
-      #toc-container ul {
-        list-style-type: none;
-        padding-left: 1em;
-        line-height: 180%;
-        margin: 0;
-      }
-      #toc > li > a {
-        font-weight: bold;
-      }
-
-       
-      .file-heading {
-        width: 100%;
-        display: table;
-        border-bottom: 1px solid #aaa;
-        margin: 4em 0 1.5em 0;
-      }
-      .file-heading h2 {
-        border: none;
-        display: table-cell;
-      }
-      .file-heading a {
-        text-align: right;
-        display: table-cell;
-      }
-
-       
-      .badge {
-        width: 1.6em;
-        height: 1.6em;
-        display: inline-block;
-
-        line-height: 1.6em;
-        text-align: center;
-        font-weight: bold;
-        font-size: 60%;
-
-        color: #89ba48;
-        background-color: #dff0c8;
-
-        margin: 0.5ex 1em 0.5ex -1em;
-        border: 1px solid #fbfbfb;
-        border-radius: 1ex;
-      }
-    </style>
-
-    
-    <link rel="stylesheet" type="text/css" href="stylesheet.css"/>
-  </head>
-
-  <body>
-
-    <h1 id="title">Protocol Documentation</h1>
-
-    <h2>Table of Contents</h2>
-
-    <div id="toc-container">
-      <ul id="toc">
-        
-          
-          <li>
-            <a href="#ibc%2fapps%2fccv%2fv1%2fccv.proto">ibc/apps/ccv/v1/ccv.proto</a>
-            <ul>
-              
-                <li>
-                  <a href="#ibc.apps.ccv.v1.ValidatorSetChangePacketData"><span class="badge">M</span>ValidatorSetChangePacketData</a>
-                </li>
-              
-              
-              
-              
-            </ul>
-          </li>
-        
-          
-          <li>
-            <a href="#ibc%2fapps%2fccv%2fv1%2ftx.proto">ibc/apps/ccv/v1/tx.proto</a>
-            <ul>
-              
-                <li>
-                  <a href="#ibc.apps.ccv.v1.MsgBondStake"><span class="badge">M</span>MsgBondStake</a>
-                </li>
-              
-                <li>
-                  <a href="#ibc.apps.ccv.v1.MsgBondStakeResponse"><span class="badge">M</span>MsgBondStakeResponse</a>
-                </li>
-              
-                <li>
-                  <a href="#ibc.apps.ccv.v1.MsgSubmitNewChain"><span class="badge">M</span>MsgSubmitNewChain</a>
-                </li>
-              
-                <li>
-                  <a href="#ibc.apps.ccv.v1.MsgSubmitNewChainResponse"><span class="badge">M</span>MsgSubmitNewChainResponse</a>
-                </li>
-              
-                <li>
-                  <a href="#ibc.apps.ccv.v1.MsgUnbondStake"><span class="badge">M</span>MsgUnbondStake</a>
-                </li>
-              
-                <li>
-                  <a href="#ibc.apps.ccv.v1.MsgUnbondStakeResponse"><span class="badge">M</span>MsgUnbondStakeResponse</a>
-                </li>
-              
-              
-              
-              
-                <li>
-                  <a href="#ibc.apps.ccv.v1.Msg"><span class="badge">S</span>Msg</a>
-                </li>
-              
-            </ul>
-          </li>
-        
-          
-          <li>
-            <a href="#ibc%2fapps%2ftransfer%2fv1%2ftransfer.proto">ibc/apps/transfer/v1/transfer.proto</a>
-            <ul>
-              
-                <li>
-                  <a href="#ibc.apps.transfer.v1.DenomTrace"><span class="badge">M</span>DenomTrace</a>
-                </li>
-              
-                <li>
-                  <a href="#ibc.apps.transfer.v1.FungibleTokenPacketData"><span class="badge">M</span>FungibleTokenPacketData</a>
-                </li>
-              
-                <li>
-                  <a href="#ibc.apps.transfer.v1.Params"><span class="badge">M</span>Params</a>
-                </li>
-              
-              
-              
-              
-            </ul>
-          </li>
-        
-          
-          <li>
-            <a href="#ibc%2fapps%2ftransfer%2fv1%2fgenesis.proto">ibc/apps/transfer/v1/genesis.proto</a>
-            <ul>
-              
-                <li>
-                  <a href="#ibc.apps.transfer.v1.GenesisState"><span class="badge">M</span>GenesisState</a>
-                </li>
-              
-              
-              
-              
-            </ul>
-          </li>
-        
-          
-          <li>
-            <a href="#ibc%2fapps%2ftransfer%2fv1%2fquery.proto">ibc/apps/transfer/v1/query.proto</a>
-            <ul>
-              
-                <li>
-                  <a href="#ibc.apps.transfer.v1.QueryDenomTraceRequest"><span class="badge">M</span>QueryDenomTraceRequest</a>
-                </li>
-              
-                <li>
-                  <a href="#ibc.apps.transfer.v1.QueryDenomTraceResponse"><span class="badge">M</span>QueryDenomTraceResponse</a>
-                </li>
-              
-                <li>
-                  <a href="#ibc.apps.transfer.v1.QueryDenomTracesRequest"><span class="badge">M</span>QueryDenomTracesRequest</a>
-                </li>
-              
-                <li>
-                  <a href="#ibc.apps.transfer.v1.QueryDenomTracesResponse"><span class="badge">M</span>QueryDenomTracesResponse</a>
-                </li>
-              
-                <li>
-                  <a href="#ibc.apps.transfer.v1.QueryParamsRequest"><span class="badge">M</span>QueryParamsRequest</a>
-                </li>
-              
-                <li>
-                  <a href="#ibc.apps.transfer.v1.QueryParamsResponse"><span class="badge">M</span>QueryParamsResponse</a>
-                </li>
-              
-              
-              
-              
-                <li>
-                  <a href="#ibc.apps.transfer.v1.Query"><span class="badge">S</span>Query</a>
-                </li>
-              
-            </ul>
-          </li>
-        
-          
-          <li>
-            <a href="#ibc%2fcore%2fclient%2fv1%2fclient.proto">ibc/core/client/v1/client.proto</a>
-            <ul>
-              
-                <li>
-                  <a href="#ibc.core.client.v1.ClientConsensusStates"><span class="badge">M</span>ClientConsensusStates</a>
-                </li>
-              
-                <li>
-                  <a href="#ibc.core.client.v1.ClientUpdateProposal"><span class="badge">M</span>ClientUpdateProposal</a>
-                </li>
-              
-                <li>
-                  <a href="#ibc.core.client.v1.ConsensusStateWithHeight"><span class="badge">M</span>ConsensusStateWithHeight</a>
-                </li>
-              
-                <li>
-                  <a href="#ibc.core.client.v1.Height"><span class="badge">M</span>Height</a>
-                </li>
-              
-                <li>
-                  <a href="#ibc.core.client.v1.IdentifiedClientState"><span class="badge">M</span>IdentifiedClientState</a>
-                </li>
-              
-                <li>
-                  <a href="#ibc.core.client.v1.Params"><span class="badge">M</span>Params</a>
-                </li>
-              
-                <li>
-                  <a href="#ibc.core.client.v1.UpgradeProposal"><span class="badge">M</span>UpgradeProposal</a>
-                </li>
-              
-              
-              
-              
-            </ul>
-          </li>
-        
-          
-          <li>
-            <a href="#ibc%2fapps%2ftransfer%2fv1%2ftx.proto">ibc/apps/transfer/v1/tx.proto</a>
-            <ul>
-              
-                <li>
-                  <a href="#ibc.apps.transfer.v1.MsgTransfer"><span class="badge">M</span>MsgTransfer</a>
-                </li>
-              
-                <li>
-                  <a href="#ibc.apps.transfer.v1.MsgTransferResponse"><span class="badge">M</span>MsgTransferResponse</a>
-                </li>
-              
-              
-              
-              
-                <li>
-                  <a href="#ibc.apps.transfer.v1.Msg"><span class="badge">S</span>Msg</a>
-                </li>
-              
-            </ul>
-          </li>
-        
-          
-          <li>
-            <a href="#ibc%2fcore%2fchannel%2fv1%2fchannel.proto">ibc/core/channel/v1/channel.proto</a>
-            <ul>
-              
-                <li>
-                  <a href="#ibc.core.channel.v1.Acknowledgement"><span class="badge">M</span>Acknowledgement</a>
-                </li>
-              
-                <li>
-                  <a href="#ibc.core.channel.v1.Channel"><span class="badge">M</span>Channel</a>
-                </li>
-              
-                <li>
-                  <a href="#ibc.core.channel.v1.Counterparty"><span class="badge">M</span>Counterparty</a>
-                </li>
-              
-                <li>
-                  <a href="#ibc.core.channel.v1.IdentifiedChannel"><span class="badge">M</span>IdentifiedChannel</a>
-                </li>
-              
-                <li>
-                  <a href="#ibc.core.channel.v1.Packet"><span class="badge">M</span>Packet</a>
-                </li>
-              
-                <li>
-                  <a href="#ibc.core.channel.v1.PacketState"><span class="badge">M</span>PacketState</a>
-                </li>
-              
-              
-                <li>
-                  <a href="#ibc.core.channel.v1.Order"><span class="badge">E</span>Order</a>
-                </li>
-              
-                <li>
-                  <a href="#ibc.core.channel.v1.State"><span class="badge">E</span>State</a>
-                </li>
-              
-              
-              
-            </ul>
-          </li>
-        
-          
-          <li>
-            <a href="#ibc%2fcore%2fchannel%2fv1%2fgenesis.proto">ibc/core/channel/v1/genesis.proto</a>
-            <ul>
-              
-                <li>
-                  <a href="#ibc.core.channel.v1.GenesisState"><span class="badge">M</span>GenesisState</a>
-                </li>
-              
-                <li>
-                  <a href="#ibc.core.channel.v1.PacketSequence"><span class="badge">M</span>PacketSequence</a>
-                </li>
-              
-              
-              
-              
-            </ul>
-          </li>
-        
-          
-          <li>
-            <a href="#ibc%2fcore%2fchannel%2fv1%2fquery.proto">ibc/core/channel/v1/query.proto</a>
-            <ul>
-              
-                <li>
-                  <a href="#ibc.core.channel.v1.QueryChannelClientStateRequest"><span class="badge">M</span>QueryChannelClientStateRequest</a>
-                </li>
-              
-                <li>
-                  <a href="#ibc.core.channel.v1.QueryChannelClientStateResponse"><span class="badge">M</span>QueryChannelClientStateResponse</a>
-                </li>
-              
-                <li>
-                  <a href="#ibc.core.channel.v1.QueryChannelConsensusStateRequest"><span class="badge">M</span>QueryChannelConsensusStateRequest</a>
-                </li>
-              
-                <li>
-                  <a href="#ibc.core.channel.v1.QueryChannelConsensusStateResponse"><span class="badge">M</span>QueryChannelConsensusStateResponse</a>
-                </li>
-              
-                <li>
-                  <a href="#ibc.core.channel.v1.QueryChannelRequest"><span class="badge">M</span>QueryChannelRequest</a>
-                </li>
-              
-                <li>
-                  <a href="#ibc.core.channel.v1.QueryChannelResponse"><span class="badge">M</span>QueryChannelResponse</a>
-                </li>
-              
-                <li>
-                  <a href="#ibc.core.channel.v1.QueryChannelsRequest"><span class="badge">M</span>QueryChannelsRequest</a>
-                </li>
-              
-                <li>
-                  <a href="#ibc.core.channel.v1.QueryChannelsResponse"><span class="badge">M</span>QueryChannelsResponse</a>
-                </li>
-              
-                <li>
-                  <a href="#ibc.core.channel.v1.QueryConnectionChannelsRequest"><span class="badge">M</span>QueryConnectionChannelsRequest</a>
-                </li>
-              
-                <li>
-                  <a href="#ibc.core.channel.v1.QueryConnectionChannelsResponse"><span class="badge">M</span>QueryConnectionChannelsResponse</a>
-                </li>
-              
-                <li>
-                  <a href="#ibc.core.channel.v1.QueryNextSequenceReceiveRequest"><span class="badge">M</span>QueryNextSequenceReceiveRequest</a>
-                </li>
-              
-                <li>
-                  <a href="#ibc.core.channel.v1.QueryNextSequenceReceiveResponse"><span class="badge">M</span>QueryNextSequenceReceiveResponse</a>
-                </li>
-              
-                <li>
-                  <a href="#ibc.core.channel.v1.QueryPacketAcknowledgementRequest"><span class="badge">M</span>QueryPacketAcknowledgementRequest</a>
-                </li>
-              
-                <li>
-                  <a href="#ibc.core.channel.v1.QueryPacketAcknowledgementResponse"><span class="badge">M</span>QueryPacketAcknowledgementResponse</a>
-                </li>
-              
-                <li>
-                  <a href="#ibc.core.channel.v1.QueryPacketAcknowledgementsRequest"><span class="badge">M</span>QueryPacketAcknowledgementsRequest</a>
-                </li>
-              
-                <li>
-                  <a href="#ibc.core.channel.v1.QueryPacketAcknowledgementsResponse"><span class="badge">M</span>QueryPacketAcknowledgementsResponse</a>
-                </li>
-              
-                <li>
-                  <a href="#ibc.core.channel.v1.QueryPacketCommitmentRequest"><span class="badge">M</span>QueryPacketCommitmentRequest</a>
-                </li>
-              
-                <li>
-                  <a href="#ibc.core.channel.v1.QueryPacketCommitmentResponse"><span class="badge">M</span>QueryPacketCommitmentResponse</a>
-                </li>
-              
-                <li>
-                  <a href="#ibc.core.channel.v1.QueryPacketCommitmentsRequest"><span class="badge">M</span>QueryPacketCommitmentsRequest</a>
-                </li>
-              
-                <li>
-                  <a href="#ibc.core.channel.v1.QueryPacketCommitmentsResponse"><span class="badge">M</span>QueryPacketCommitmentsResponse</a>
-                </li>
-              
-                <li>
-                  <a href="#ibc.core.channel.v1.QueryPacketReceiptRequest"><span class="badge">M</span>QueryPacketReceiptRequest</a>
-                </li>
-              
-                <li>
-                  <a href="#ibc.core.channel.v1.QueryPacketReceiptResponse"><span class="badge">M</span>QueryPacketReceiptResponse</a>
-                </li>
-              
-                <li>
-                  <a href="#ibc.core.channel.v1.QueryUnreceivedAcksRequest"><span class="badge">M</span>QueryUnreceivedAcksRequest</a>
-                </li>
-              
-                <li>
-                  <a href="#ibc.core.channel.v1.QueryUnreceivedAcksResponse"><span class="badge">M</span>QueryUnreceivedAcksResponse</a>
-                </li>
-              
-                <li>
-                  <a href="#ibc.core.channel.v1.QueryUnreceivedPacketsRequest"><span class="badge">M</span>QueryUnreceivedPacketsRequest</a>
-                </li>
-              
-                <li>
-                  <a href="#ibc.core.channel.v1.QueryUnreceivedPacketsResponse"><span class="badge">M</span>QueryUnreceivedPacketsResponse</a>
-                </li>
-              
-              
-              
-              
-                <li>
-                  <a href="#ibc.core.channel.v1.Query"><span class="badge">S</span>Query</a>
-                </li>
-              
-            </ul>
-          </li>
-        
-          
-          <li>
-            <a href="#ibc%2fcore%2fchannel%2fv1%2ftx.proto">ibc/core/channel/v1/tx.proto</a>
-            <ul>
-              
-                <li>
-                  <a href="#ibc.core.channel.v1.MsgAcknowledgement"><span class="badge">M</span>MsgAcknowledgement</a>
-                </li>
-              
-                <li>
-                  <a href="#ibc.core.channel.v1.MsgAcknowledgementResponse"><span class="badge">M</span>MsgAcknowledgementResponse</a>
-                </li>
-              
-                <li>
-                  <a href="#ibc.core.channel.v1.MsgChannelCloseConfirm"><span class="badge">M</span>MsgChannelCloseConfirm</a>
-                </li>
-              
-                <li>
-                  <a href="#ibc.core.channel.v1.MsgChannelCloseConfirmResponse"><span class="badge">M</span>MsgChannelCloseConfirmResponse</a>
-                </li>
-              
-                <li>
-                  <a href="#ibc.core.channel.v1.MsgChannelCloseInit"><span class="badge">M</span>MsgChannelCloseInit</a>
-                </li>
-              
-                <li>
-                  <a href="#ibc.core.channel.v1.MsgChannelCloseInitResponse"><span class="badge">M</span>MsgChannelCloseInitResponse</a>
-                </li>
-              
-                <li>
-                  <a href="#ibc.core.channel.v1.MsgChannelOpenAck"><span class="badge">M</span>MsgChannelOpenAck</a>
-                </li>
-              
-                <li>
-                  <a href="#ibc.core.channel.v1.MsgChannelOpenAckResponse"><span class="badge">M</span>MsgChannelOpenAckResponse</a>
-                </li>
-              
-                <li>
-                  <a href="#ibc.core.channel.v1.MsgChannelOpenConfirm"><span class="badge">M</span>MsgChannelOpenConfirm</a>
-                </li>
-              
-                <li>
-                  <a href="#ibc.core.channel.v1.MsgChannelOpenConfirmResponse"><span class="badge">M</span>MsgChannelOpenConfirmResponse</a>
-                </li>
-              
-                <li>
-                  <a href="#ibc.core.channel.v1.MsgChannelOpenInit"><span class="badge">M</span>MsgChannelOpenInit</a>
-                </li>
-              
-                <li>
-                  <a href="#ibc.core.channel.v1.MsgChannelOpenInitResponse"><span class="badge">M</span>MsgChannelOpenInitResponse</a>
-                </li>
-              
-                <li>
-                  <a href="#ibc.core.channel.v1.MsgChannelOpenTry"><span class="badge">M</span>MsgChannelOpenTry</a>
-                </li>
-              
-                <li>
-                  <a href="#ibc.core.channel.v1.MsgChannelOpenTryResponse"><span class="badge">M</span>MsgChannelOpenTryResponse</a>
-                </li>
-              
-                <li>
-                  <a href="#ibc.core.channel.v1.MsgRecvPacket"><span class="badge">M</span>MsgRecvPacket</a>
-                </li>
-              
-                <li>
-                  <a href="#ibc.core.channel.v1.MsgRecvPacketResponse"><span class="badge">M</span>MsgRecvPacketResponse</a>
-                </li>
-              
-                <li>
-                  <a href="#ibc.core.channel.v1.MsgTimeout"><span class="badge">M</span>MsgTimeout</a>
-                </li>
-              
-                <li>
-                  <a href="#ibc.core.channel.v1.MsgTimeoutOnClose"><span class="badge">M</span>MsgTimeoutOnClose</a>
-                </li>
-              
-                <li>
-                  <a href="#ibc.core.channel.v1.MsgTimeoutOnCloseResponse"><span class="badge">M</span>MsgTimeoutOnCloseResponse</a>
-                </li>
-              
-                <li>
-                  <a href="#ibc.core.channel.v1.MsgTimeoutResponse"><span class="badge">M</span>MsgTimeoutResponse</a>
-                </li>
-              
-              
-              
-              
-                <li>
-                  <a href="#ibc.core.channel.v1.Msg"><span class="badge">S</span>Msg</a>
-                </li>
-              
-            </ul>
-          </li>
-        
-          
-          <li>
-            <a href="#ibc%2fcore%2fclient%2fv1%2fgenesis.proto">ibc/core/client/v1/genesis.proto</a>
-            <ul>
-              
-                <li>
-                  <a href="#ibc.core.client.v1.GenesisMetadata"><span class="badge">M</span>GenesisMetadata</a>
-                </li>
-              
-                <li>
-                  <a href="#ibc.core.client.v1.GenesisState"><span class="badge">M</span>GenesisState</a>
-                </li>
-              
-                <li>
-                  <a href="#ibc.core.client.v1.IdentifiedGenesisMetadata"><span class="badge">M</span>IdentifiedGenesisMetadata</a>
-                </li>
-              
-              
-              
-              
-            </ul>
-          </li>
-        
-          
-          <li>
-            <a href="#ibc%2fcore%2fclient%2fv1%2fquery.proto">ibc/core/client/v1/query.proto</a>
-            <ul>
-              
-                <li>
-                  <a href="#ibc.core.client.v1.QueryClientParamsRequest"><span class="badge">M</span>QueryClientParamsRequest</a>
-                </li>
-              
-                <li>
-                  <a href="#ibc.core.client.v1.QueryClientParamsResponse"><span class="badge">M</span>QueryClientParamsResponse</a>
-                </li>
-              
-                <li>
-                  <a href="#ibc.core.client.v1.QueryClientStateRequest"><span class="badge">M</span>QueryClientStateRequest</a>
-                </li>
-              
-                <li>
-                  <a href="#ibc.core.client.v1.QueryClientStateResponse"><span class="badge">M</span>QueryClientStateResponse</a>
-                </li>
-              
-                <li>
-                  <a href="#ibc.core.client.v1.QueryClientStatesRequest"><span class="badge">M</span>QueryClientStatesRequest</a>
-                </li>
-              
-                <li>
-                  <a href="#ibc.core.client.v1.QueryClientStatesResponse"><span class="badge">M</span>QueryClientStatesResponse</a>
-                </li>
-              
-                <li>
-                  <a href="#ibc.core.client.v1.QueryConsensusStateRequest"><span class="badge">M</span>QueryConsensusStateRequest</a>
-                </li>
-              
-                <li>
-                  <a href="#ibc.core.client.v1.QueryConsensusStateResponse"><span class="badge">M</span>QueryConsensusStateResponse</a>
-                </li>
-              
-                <li>
-                  <a href="#ibc.core.client.v1.QueryConsensusStatesRequest"><span class="badge">M</span>QueryConsensusStatesRequest</a>
-                </li>
-              
-                <li>
-                  <a href="#ibc.core.client.v1.QueryConsensusStatesResponse"><span class="badge">M</span>QueryConsensusStatesResponse</a>
-                </li>
-              
-                <li>
-                  <a href="#ibc.core.client.v1.QueryUpgradedClientStateRequest"><span class="badge">M</span>QueryUpgradedClientStateRequest</a>
-                </li>
-              
-                <li>
-                  <a href="#ibc.core.client.v1.QueryUpgradedClientStateResponse"><span class="badge">M</span>QueryUpgradedClientStateResponse</a>
-                </li>
-              
-                <li>
-                  <a href="#ibc.core.client.v1.QueryUpgradedConsensusStateRequest"><span class="badge">M</span>QueryUpgradedConsensusStateRequest</a>
-                </li>
-              
-                <li>
-                  <a href="#ibc.core.client.v1.QueryUpgradedConsensusStateResponse"><span class="badge">M</span>QueryUpgradedConsensusStateResponse</a>
-                </li>
-              
-              
-              
-              
-                <li>
-                  <a href="#ibc.core.client.v1.Query"><span class="badge">S</span>Query</a>
-                </li>
-              
-            </ul>
-          </li>
-        
-          
-          <li>
-            <a href="#ibc%2fcore%2fclient%2fv1%2ftx.proto">ibc/core/client/v1/tx.proto</a>
-            <ul>
-              
-                <li>
-                  <a href="#ibc.core.client.v1.MsgCreateClient"><span class="badge">M</span>MsgCreateClient</a>
-                </li>
-              
-                <li>
-                  <a href="#ibc.core.client.v1.MsgCreateClientResponse"><span class="badge">M</span>MsgCreateClientResponse</a>
-                </li>
-              
-                <li>
-                  <a href="#ibc.core.client.v1.MsgSubmitMisbehaviour"><span class="badge">M</span>MsgSubmitMisbehaviour</a>
-                </li>
-              
-                <li>
-                  <a href="#ibc.core.client.v1.MsgSubmitMisbehaviourResponse"><span class="badge">M</span>MsgSubmitMisbehaviourResponse</a>
-                </li>
-              
-                <li>
-                  <a href="#ibc.core.client.v1.MsgUpdateClient"><span class="badge">M</span>MsgUpdateClient</a>
-                </li>
-              
-                <li>
-                  <a href="#ibc.core.client.v1.MsgUpdateClientResponse"><span class="badge">M</span>MsgUpdateClientResponse</a>
-                </li>
-              
-                <li>
-                  <a href="#ibc.core.client.v1.MsgUpgradeClient"><span class="badge">M</span>MsgUpgradeClient</a>
-                </li>
-              
-                <li>
-                  <a href="#ibc.core.client.v1.MsgUpgradeClientResponse"><span class="badge">M</span>MsgUpgradeClientResponse</a>
-                </li>
-              
-              
-              
-              
-                <li>
-                  <a href="#ibc.core.client.v1.Msg"><span class="badge">S</span>Msg</a>
-                </li>
-              
-            </ul>
-          </li>
-        
-          
-          <li>
-            <a href="#ibc%2fcore%2fcommitment%2fv1%2fcommitment.proto">ibc/core/commitment/v1/commitment.proto</a>
-            <ul>
-              
-                <li>
-                  <a href="#ibc.core.commitment.v1.MerklePath"><span class="badge">M</span>MerklePath</a>
-                </li>
-              
-                <li>
-                  <a href="#ibc.core.commitment.v1.MerklePrefix"><span class="badge">M</span>MerklePrefix</a>
-                </li>
-              
-                <li>
-                  <a href="#ibc.core.commitment.v1.MerkleProof"><span class="badge">M</span>MerkleProof</a>
-                </li>
-              
-                <li>
-                  <a href="#ibc.core.commitment.v1.MerkleRoot"><span class="badge">M</span>MerkleRoot</a>
-                </li>
-              
-              
-              
-              
-            </ul>
-          </li>
-        
-          
-          <li>
-            <a href="#ibc%2fcore%2fconnection%2fv1%2fconnection.proto">ibc/core/connection/v1/connection.proto</a>
-            <ul>
-              
-                <li>
-                  <a href="#ibc.core.connection.v1.ClientPaths"><span class="badge">M</span>ClientPaths</a>
-                </li>
-              
-                <li>
-                  <a href="#ibc.core.connection.v1.ConnectionEnd"><span class="badge">M</span>ConnectionEnd</a>
-                </li>
-              
-                <li>
-                  <a href="#ibc.core.connection.v1.ConnectionPaths"><span class="badge">M</span>ConnectionPaths</a>
-                </li>
-              
-                <li>
-                  <a href="#ibc.core.connection.v1.Counterparty"><span class="badge">M</span>Counterparty</a>
-                </li>
-              
-                <li>
-                  <a href="#ibc.core.connection.v1.IdentifiedConnection"><span class="badge">M</span>IdentifiedConnection</a>
-                </li>
-              
-                <li>
-                  <a href="#ibc.core.connection.v1.Version"><span class="badge">M</span>Version</a>
-                </li>
-              
-              
-                <li>
-                  <a href="#ibc.core.connection.v1.State"><span class="badge">E</span>State</a>
-                </li>
-              
-              
-              
-            </ul>
-          </li>
-        
-          
-          <li>
-            <a href="#ibc%2fcore%2fconnection%2fv1%2fgenesis.proto">ibc/core/connection/v1/genesis.proto</a>
-            <ul>
-              
-                <li>
-                  <a href="#ibc.core.connection.v1.GenesisState"><span class="badge">M</span>GenesisState</a>
-                </li>
-              
-              
-              
-              
-            </ul>
-          </li>
-        
-          
-          <li>
-            <a href="#ibc%2fcore%2fconnection%2fv1%2fquery.proto">ibc/core/connection/v1/query.proto</a>
-            <ul>
-              
-                <li>
-                  <a href="#ibc.core.connection.v1.QueryClientConnectionsRequest"><span class="badge">M</span>QueryClientConnectionsRequest</a>
-                </li>
-              
-                <li>
-                  <a href="#ibc.core.connection.v1.QueryClientConnectionsResponse"><span class="badge">M</span>QueryClientConnectionsResponse</a>
-                </li>
-              
-                <li>
-                  <a href="#ibc.core.connection.v1.QueryConnectionClientStateRequest"><span class="badge">M</span>QueryConnectionClientStateRequest</a>
-                </li>
-              
-                <li>
-                  <a href="#ibc.core.connection.v1.QueryConnectionClientStateResponse"><span class="badge">M</span>QueryConnectionClientStateResponse</a>
-                </li>
-              
-                <li>
-                  <a href="#ibc.core.connection.v1.QueryConnectionConsensusStateRequest"><span class="badge">M</span>QueryConnectionConsensusStateRequest</a>
-                </li>
-              
-                <li>
-                  <a href="#ibc.core.connection.v1.QueryConnectionConsensusStateResponse"><span class="badge">M</span>QueryConnectionConsensusStateResponse</a>
-                </li>
-              
-                <li>
-                  <a href="#ibc.core.connection.v1.QueryConnectionRequest"><span class="badge">M</span>QueryConnectionRequest</a>
-                </li>
-              
-                <li>
-                  <a href="#ibc.core.connection.v1.QueryConnectionResponse"><span class="badge">M</span>QueryConnectionResponse</a>
-                </li>
-              
-                <li>
-                  <a href="#ibc.core.connection.v1.QueryConnectionsRequest"><span class="badge">M</span>QueryConnectionsRequest</a>
-                </li>
-              
-                <li>
-                  <a href="#ibc.core.connection.v1.QueryConnectionsResponse"><span class="badge">M</span>QueryConnectionsResponse</a>
-                </li>
-              
-              
-              
-              
-                <li>
-                  <a href="#ibc.core.connection.v1.Query"><span class="badge">S</span>Query</a>
-                </li>
-              
-            </ul>
-          </li>
-        
-          
-          <li>
-            <a href="#ibc%2fcore%2fconnection%2fv1%2ftx.proto">ibc/core/connection/v1/tx.proto</a>
-            <ul>
-              
-                <li>
-                  <a href="#ibc.core.connection.v1.MsgConnectionOpenAck"><span class="badge">M</span>MsgConnectionOpenAck</a>
-                </li>
-              
-                <li>
-                  <a href="#ibc.core.connection.v1.MsgConnectionOpenAckResponse"><span class="badge">M</span>MsgConnectionOpenAckResponse</a>
-                </li>
-              
-                <li>
-                  <a href="#ibc.core.connection.v1.MsgConnectionOpenConfirm"><span class="badge">M</span>MsgConnectionOpenConfirm</a>
-                </li>
-              
-                <li>
-                  <a href="#ibc.core.connection.v1.MsgConnectionOpenConfirmResponse"><span class="badge">M</span>MsgConnectionOpenConfirmResponse</a>
-                </li>
-              
-                <li>
-                  <a href="#ibc.core.connection.v1.MsgConnectionOpenInit"><span class="badge">M</span>MsgConnectionOpenInit</a>
-                </li>
-              
-                <li>
-                  <a href="#ibc.core.connection.v1.MsgConnectionOpenInitResponse"><span class="badge">M</span>MsgConnectionOpenInitResponse</a>
-                </li>
-              
-                <li>
-                  <a href="#ibc.core.connection.v1.MsgConnectionOpenTry"><span class="badge">M</span>MsgConnectionOpenTry</a>
-                </li>
-              
-                <li>
-                  <a href="#ibc.core.connection.v1.MsgConnectionOpenTryResponse"><span class="badge">M</span>MsgConnectionOpenTryResponse</a>
-                </li>
-              
-              
-              
-              
-                <li>
-                  <a href="#ibc.core.connection.v1.Msg"><span class="badge">S</span>Msg</a>
-                </li>
-              
-            </ul>
-          </li>
-        
-          
-          <li>
-            <a href="#ibc%2fcore%2ftypes%2fv1%2fgenesis.proto">ibc/core/types/v1/genesis.proto</a>
-            <ul>
-              
-                <li>
-                  <a href="#ibc.core.types.v1.GenesisState"><span class="badge">M</span>GenesisState</a>
-                </li>
-              
-              
-              
-              
-            </ul>
-          </li>
-        
-          
-          <li>
-            <a href="#ibc%2flightclients%2flocalhost%2fv1%2flocalhost.proto">ibc/lightclients/localhost/v1/localhost.proto</a>
-            <ul>
-              
-                <li>
-                  <a href="#ibc.lightclients.localhost.v1.ClientState"><span class="badge">M</span>ClientState</a>
-                </li>
-              
-              
-              
-              
-            </ul>
-          </li>
-        
-          
-          <li>
-            <a href="#ibc%2flightclients%2fsolomachine%2fv1%2fsolomachine.proto">ibc/lightclients/solomachine/v1/solomachine.proto</a>
-            <ul>
-              
-                <li>
-                  <a href="#ibc.lightclients.solomachine.v1.ChannelStateData"><span class="badge">M</span>ChannelStateData</a>
-                </li>
-              
-                <li>
-                  <a href="#ibc.lightclients.solomachine.v1.ClientState"><span class="badge">M</span>ClientState</a>
-                </li>
-              
-                <li>
-                  <a href="#ibc.lightclients.solomachine.v1.ClientStateData"><span class="badge">M</span>ClientStateData</a>
-                </li>
-              
-                <li>
-                  <a href="#ibc.lightclients.solomachine.v1.ConnectionStateData"><span class="badge">M</span>ConnectionStateData</a>
-                </li>
-              
-                <li>
-                  <a href="#ibc.lightclients.solomachine.v1.ConsensusState"><span class="badge">M</span>ConsensusState</a>
-                </li>
-              
-                <li>
-                  <a href="#ibc.lightclients.solomachine.v1.ConsensusStateData"><span class="badge">M</span>ConsensusStateData</a>
-                </li>
-              
-                <li>
-                  <a href="#ibc.lightclients.solomachine.v1.Header"><span class="badge">M</span>Header</a>
-                </li>
-              
-                <li>
-                  <a href="#ibc.lightclients.solomachine.v1.HeaderData"><span class="badge">M</span>HeaderData</a>
-                </li>
-              
-                <li>
-                  <a href="#ibc.lightclients.solomachine.v1.Misbehaviour"><span class="badge">M</span>Misbehaviour</a>
-                </li>
-              
-                <li>
-                  <a href="#ibc.lightclients.solomachine.v1.NextSequenceRecvData"><span class="badge">M</span>NextSequenceRecvData</a>
-                </li>
-              
-                <li>
-                  <a href="#ibc.lightclients.solomachine.v1.PacketAcknowledgementData"><span class="badge">M</span>PacketAcknowledgementData</a>
-                </li>
-              
-                <li>
-                  <a href="#ibc.lightclients.solomachine.v1.PacketCommitmentData"><span class="badge">M</span>PacketCommitmentData</a>
-                </li>
-              
-                <li>
-                  <a href="#ibc.lightclients.solomachine.v1.PacketReceiptAbsenceData"><span class="badge">M</span>PacketReceiptAbsenceData</a>
-                </li>
-              
-                <li>
-                  <a href="#ibc.lightclients.solomachine.v1.SignBytes"><span class="badge">M</span>SignBytes</a>
-                </li>
-              
-                <li>
-                  <a href="#ibc.lightclients.solomachine.v1.SignatureAndData"><span class="badge">M</span>SignatureAndData</a>
-                </li>
-              
-                <li>
-                  <a href="#ibc.lightclients.solomachine.v1.TimestampedSignatureData"><span class="badge">M</span>TimestampedSignatureData</a>
-                </li>
-              
-              
-                <li>
-                  <a href="#ibc.lightclients.solomachine.v1.DataType"><span class="badge">E</span>DataType</a>
-                </li>
-              
-              
-              
-            </ul>
-          </li>
-        
-          
-          <li>
-            <a href="#ibc%2flightclients%2ftendermint%2fv1%2ftendermint.proto">ibc/lightclients/tendermint/v1/tendermint.proto</a>
-            <ul>
-              
-                <li>
-                  <a href="#ibc.lightclients.tendermint.v1.ClientState"><span class="badge">M</span>ClientState</a>
-                </li>
-              
-                <li>
-                  <a href="#ibc.lightclients.tendermint.v1.ConsensusState"><span class="badge">M</span>ConsensusState</a>
-                </li>
-              
-                <li>
-                  <a href="#ibc.lightclients.tendermint.v1.Fraction"><span class="badge">M</span>Fraction</a>
-                </li>
-              
-                <li>
-                  <a href="#ibc.lightclients.tendermint.v1.Header"><span class="badge">M</span>Header</a>
-                </li>
-              
-                <li>
-                  <a href="#ibc.lightclients.tendermint.v1.Misbehaviour"><span class="badge">M</span>Misbehaviour</a>
-                </li>
-              
-              
-              
-              
-            </ul>
-          </li>
-        
-        <li><a href="#scalar-value-types">Scalar Value Types</a></li>
-      </ul>
-    </div>
-
-    
-      
-      <div class="file-heading">
-        <h2 id="ibc/apps/ccv/v1/ccv.proto">ibc/apps/ccv/v1/ccv.proto</h2><a href="#title">Top</a>
-      </div>
-      <p></p>
-
-      
-        <h3 id="ibc.apps.ccv.v1.ValidatorSetChangePacketData">ValidatorSetChangePacketData</h3>
-        <p>This packet is sent from parent chain to baby chain if the validator set for baby chain</p><p>changes (due to new bonding/unbonding messages or slashing events)</p><p>The acknowledgement from baby chain will be sent asynchronously once unbonding period is over,</p><p>and this will function as `UnbondingOver` message for this packet.</p>
-
-        
-          <table class="field-table">
-            <thead>
-              <tr><td>Field</td><td>Type</td><td>Label</td><td>Description</td></tr>
-            </thead>
-            <tbody>
-              
-                <tr>
-                  <td>validator_updates</td>
-                  <td><a href="#tendermint.abci.ValidatorUpdate">tendermint.abci.ValidatorUpdate</a></td>
-                  <td>repeated</td>
-                  <td><p> </p></td>
-                </tr>
-              
-            </tbody>
-          </table>
-
-          
-
-        
-      
-
-      
-
-      
-
-      
-    
-      
-      <div class="file-heading">
-        <h2 id="ibc/apps/ccv/v1/tx.proto">ibc/apps/ccv/v1/tx.proto</h2><a href="#title">Top</a>
-      </div>
-      <p></p>
-
-      
-        <h3 id="ibc.apps.ccv.v1.MsgBondStake">MsgBondStake</h3>
-        <p>MsgBondStake defines a msg for a parent chain validator to stake on a baby chain.</p>
-
-        
-          <table class="field-table">
-            <thead>
-              <tr><td>Field</td><td>Type</td><td>Label</td><td>Description</td></tr>
-            </thead>
-            <tbody>
-              
-                <tr>
-                  <td>chain_id</td>
-                  <td><a href="#string">string</a></td>
-                  <td></td>
-                  <td><p>the chain-id of baby-chain </p></td>
-                </tr>
-              
-                <tr>
-                  <td>stake</td>
-                  <td><a href="#cosmos.base.v1beta1.Coin">cosmos.base.v1beta1.Coin</a></td>
-                  <td></td>
-                  <td><p>amount that validator wants to stake on baby chain. This is in addition to current stake on baby chain,
-thus the maximum they may stake on baby chain is: `total stake on parent chain - current stake on baby chain` </p></td>
-                </tr>
-              
-                <tr>
-                  <td>sender</td>
-                  <td><a href="#string">string</a></td>
-                  <td></td>
-                  <td><p>the sender address </p></td>
-                </tr>
-              
-            </tbody>
-          </table>
-
-          
-
-        
-      
-        <h3 id="ibc.apps.ccv.v1.MsgBondStakeResponse">MsgBondStakeResponse</h3>
-        <p>MsgBondStakeResponse defines the Msg/BondStake response type</p>
-
-        
-
-        
-      
-        <h3 id="ibc.apps.ccv.v1.MsgSubmitNewChain">MsgSubmitNewChain</h3>
-        <p>MsgSubmitNewChain defines a msg to submit a new baby chain that can be validated</p><p>by the parent chain validators.</p>
-
-        
-          <table class="field-table">
-            <thead>
-              <tr><td>Field</td><td>Type</td><td>Label</td><td>Description</td></tr>
-            </thead>
-            <tbody>
-              
-                <tr>
-                  <td>chain_id</td>
-                  <td><a href="#string">string</a></td>
-                  <td></td>
-                  <td><p>the proposed chain-id of new chain </p></td>
-                </tr>
-              
-                <tr>
-                  <td>minimum_stake</td>
-                  <td><a href="#cosmos.base.v1beta1.Coin">cosmos.base.v1beta1.Coin</a></td>
-                  <td></td>
-                  <td><p>minimum stake that must commit to validate new chain before it can start </p></td>
-                </tr>
-              
-                <tr>
-                  <td>grace_period</td>
-                  <td><a href="#uint64">uint64</a></td>
-                  <td></td>
-                  <td><p>optional grace period to allow validators to join initial validator set after minimum stake is reached
-grace period is a duration in nanoseconds </p></td>
-                </tr>
-              
-                <tr>
-                  <td>genesis_hash</td>
-                  <td><a href="#bytes">bytes</a></td>
-                  <td></td>
-                  <td><p>hash of the genesis file with no staking genesis. Staking genesis will be filled in using gen-txs of initial
-validator set </p></td>
-                </tr>
-              
-                <tr>
-                  <td>sender</td>
-                  <td><a href="#string">string</a></td>
-                  <td></td>
-                  <td><p>the sender address </p></td>
-                </tr>
-              
-            </tbody>
-          </table>
-
-          
-
-        
-      
-        <h3 id="ibc.apps.ccv.v1.MsgSubmitNewChainResponse">MsgSubmitNewChainResponse</h3>
-        <p>MsgSubmitNewChainResponse defines the Msg/SubmitNewChain response type.</p>
-
-        
-
-        
-      
-        <h3 id="ibc.apps.ccv.v1.MsgUnbondStake">MsgUnbondStake</h3>
-        <p>MsgUnbondStake defines a msg for parent chain validator to unbond their stake on baby chain.</p>
-
-        
-          <table class="field-table">
-            <thead>
-              <tr><td>Field</td><td>Type</td><td>Label</td><td>Description</td></tr>
-            </thead>
-            <tbody>
-              
-                <tr>
-                  <td>chain_id</td>
-                  <td><a href="#string">string</a></td>
-                  <td></td>
-                  <td><p>the chain-id of baby-chain </p></td>
-                </tr>
-              
-                <tr>
-                  <td>stake</td>
-                  <td><a href="#cosmos.base.v1beta1.Coin">cosmos.base.v1beta1.Coin</a></td>
-                  <td></td>
-                  <td><p>amount that validator wants to unbond from baby chain. This may be a maximum of the current stake on baby chain </p></td>
-                </tr>
-              
-                <tr>
-                  <td>sender</td>
-                  <td><a href="#string">string</a></td>
-                  <td></td>
-                  <td><p>the sender address </p></td>
-                </tr>
-              
-            </tbody>
-          </table>
-
-          
-
-        
-      
-        <h3 id="ibc.apps.ccv.v1.MsgUnbondStakeResponse">MsgUnbondStakeResponse</h3>
-        <p>MsgUnbondStakeResponse defines the Msg/UnbondStake response type</p>
-
-        
-
-        
-      
-
-      
-
-      
-
-      
-        <h3 id="ibc.apps.ccv.v1.Msg">Msg</h3>
-        <p>Msg defines the ibc/ccv Msg service</p>
-        <table class="enum-table">
-          <thead>
-            <tr><td>Method Name</td><td>Request Type</td><td>Response Type</td><td>Description</td></tr>
-          </thead>
-          <tbody>
-            
-              <tr>
-                <td>SubmitNewChain</td>
-                <td><a href="#ibc.apps.ccv.v1.MsgSubmitNewChain">MsgSubmitNewChain</a></td>
-                <td><a href="#ibc.apps.ccv.v1.MsgSubmitNewChainResponse">MsgSubmitNewChainResponse</a></td>
-                <td><p>SubmitNewChain defines a rpc handler method for MsgSubmitNewChain</p></td>
-              </tr>
-            
-              <tr>
-                <td>BondStake</td>
-                <td><a href="#ibc.apps.ccv.v1.MsgBondStake">MsgBondStake</a></td>
-                <td><a href="#ibc.apps.ccv.v1.MsgBondStakeResponse">MsgBondStakeResponse</a></td>
-                <td><p>BondStake defines a rpc handler method for MsgBondStake</p></td>
-              </tr>
-            
-              <tr>
-                <td>UnbondStake</td>
-                <td><a href="#ibc.apps.ccv.v1.MsgUnbondStake">MsgUnbondStake</a></td>
-                <td><a href="#ibc.apps.ccv.v1.MsgUnbondStakeResponse">MsgUnbondStakeResponse</a></td>
-                <td><p>UnbondStake defines a rpc handler method for MsgUnbondStake</p></td>
-              </tr>
-            
-          </tbody>
-        </table>
-
-        
-    
-      
-      <div class="file-heading">
-        <h2 id="ibc/apps/transfer/v1/transfer.proto">ibc/apps/transfer/v1/transfer.proto</h2><a href="#title">Top</a>
-      </div>
-      <p></p>
-
-      
-        <h3 id="ibc.apps.transfer.v1.DenomTrace">DenomTrace</h3>
-        <p>DenomTrace contains the base denomination for ICS20 fungible tokens and the</p><p>source tracing information path.</p>
-
-        
-          <table class="field-table">
-            <thead>
-              <tr><td>Field</td><td>Type</td><td>Label</td><td>Description</td></tr>
-            </thead>
-            <tbody>
-              
-                <tr>
-                  <td>path</td>
-                  <td><a href="#string">string</a></td>
-                  <td></td>
-                  <td><p>path defines the chain of port/channel identifiers used for tracing the
-source of the fungible token. </p></td>
-                </tr>
-              
-                <tr>
-                  <td>base_denom</td>
-                  <td><a href="#string">string</a></td>
-                  <td></td>
-                  <td><p>base denomination of the relayed fungible token. </p></td>
-                </tr>
-              
-            </tbody>
-          </table>
-
-          
-
-        
-      
-        <h3 id="ibc.apps.transfer.v1.FungibleTokenPacketData">FungibleTokenPacketData</h3>
-        <p>FungibleTokenPacketData defines a struct for the packet payload</p><p>See FungibleTokenPacketData spec:</p><p>https://github.com/cosmos/ics/tree/master/spec/ics-020-fungible-token-transfer#data-structures</p>
-
-        
-          <table class="field-table">
-            <thead>
-              <tr><td>Field</td><td>Type</td><td>Label</td><td>Description</td></tr>
-            </thead>
-            <tbody>
-              
-                <tr>
-                  <td>denom</td>
-                  <td><a href="#string">string</a></td>
-                  <td></td>
-                  <td><p>the token denomination to be transferred </p></td>
-                </tr>
-              
-                <tr>
-                  <td>amount</td>
-                  <td><a href="#uint64">uint64</a></td>
-                  <td></td>
-                  <td><p>the token amount to be transferred </p></td>
-                </tr>
-              
-                <tr>
-                  <td>sender</td>
-                  <td><a href="#string">string</a></td>
-                  <td></td>
-                  <td><p>the sender address </p></td>
-                </tr>
-              
-                <tr>
-                  <td>receiver</td>
-                  <td><a href="#string">string</a></td>
-                  <td></td>
-                  <td><p>the recipient address on the destination chain </p></td>
-                </tr>
-              
-            </tbody>
-          </table>
-
-          
-
-        
-      
-        <h3 id="ibc.apps.transfer.v1.Params">Params</h3>
-        <p>Params defines the set of IBC transfer parameters.</p><p>NOTE: To prevent a single token from being transferred, set the</p><p>TransfersEnabled parameter to true and then set the bank module's SendEnabled</p><p>parameter for the denomination to false.</p>
-
-        
-          <table class="field-table">
-            <thead>
-              <tr><td>Field</td><td>Type</td><td>Label</td><td>Description</td></tr>
-            </thead>
-            <tbody>
-              
-                <tr>
-                  <td>send_enabled</td>
-                  <td><a href="#bool">bool</a></td>
-                  <td></td>
-                  <td><p>send_enabled enables or disables all cross-chain token transfers from this
-chain. </p></td>
-                </tr>
-              
-                <tr>
-                  <td>receive_enabled</td>
-                  <td><a href="#bool">bool</a></td>
-                  <td></td>
-                  <td><p>receive_enabled enables or disables all cross-chain token transfers to this
-chain. </p></td>
-                </tr>
-              
-            </tbody>
-          </table>
-
-          
-
-        
-      
-
-      
-
-      
-
-      
-    
-      
-      <div class="file-heading">
-        <h2 id="ibc/apps/transfer/v1/genesis.proto">ibc/apps/transfer/v1/genesis.proto</h2><a href="#title">Top</a>
-      </div>
-      <p></p>
-
-      
-        <h3 id="ibc.apps.transfer.v1.GenesisState">GenesisState</h3>
-        <p>GenesisState defines the ibc-transfer genesis state</p>
-
-        
-          <table class="field-table">
-            <thead>
-              <tr><td>Field</td><td>Type</td><td>Label</td><td>Description</td></tr>
-            </thead>
-            <tbody>
-              
-                <tr>
-                  <td>port_id</td>
-                  <td><a href="#string">string</a></td>
-                  <td></td>
-                  <td><p> </p></td>
-                </tr>
-              
-                <tr>
-                  <td>denom_traces</td>
-                  <td><a href="#ibc.apps.transfer.v1.DenomTrace">DenomTrace</a></td>
-                  <td>repeated</td>
-                  <td><p> </p></td>
-                </tr>
-              
-                <tr>
-                  <td>params</td>
-                  <td><a href="#ibc.apps.transfer.v1.Params">Params</a></td>
-                  <td></td>
-                  <td><p> </p></td>
-                </tr>
-              
-            </tbody>
-          </table>
-
-          
-
-        
-      
-
-      
-
-      
-
-      
-    
-      
-      <div class="file-heading">
-        <h2 id="ibc/apps/transfer/v1/query.proto">ibc/apps/transfer/v1/query.proto</h2><a href="#title">Top</a>
-      </div>
-      <p></p>
-
-      
-        <h3 id="ibc.apps.transfer.v1.QueryDenomTraceRequest">QueryDenomTraceRequest</h3>
-        <p>QueryDenomTraceRequest is the request type for the Query/DenomTrace RPC</p><p>method</p>
-
-        
-          <table class="field-table">
-            <thead>
-              <tr><td>Field</td><td>Type</td><td>Label</td><td>Description</td></tr>
-            </thead>
-            <tbody>
-              
-                <tr>
-                  <td>hash</td>
-                  <td><a href="#string">string</a></td>
-                  <td></td>
-                  <td><p>hash (in hex format) of the denomination trace information. </p></td>
-                </tr>
-              
-            </tbody>
-          </table>
-
-          
-
-        
-      
-        <h3 id="ibc.apps.transfer.v1.QueryDenomTraceResponse">QueryDenomTraceResponse</h3>
-        <p>QueryDenomTraceResponse is the response type for the Query/DenomTrace RPC</p><p>method.</p>
-
-        
-          <table class="field-table">
-            <thead>
-              <tr><td>Field</td><td>Type</td><td>Label</td><td>Description</td></tr>
-            </thead>
-            <tbody>
-              
-                <tr>
-                  <td>denom_trace</td>
-                  <td><a href="#ibc.apps.transfer.v1.DenomTrace">DenomTrace</a></td>
-                  <td></td>
-                  <td><p>denom_trace returns the requested denomination trace information. </p></td>
-                </tr>
-              
-            </tbody>
-          </table>
-
-          
-
-        
-      
-        <h3 id="ibc.apps.transfer.v1.QueryDenomTracesRequest">QueryDenomTracesRequest</h3>
-        <p>QueryConnectionsRequest is the request type for the Query/DenomTraces RPC</p><p>method</p>
-
-        
-          <table class="field-table">
-            <thead>
-              <tr><td>Field</td><td>Type</td><td>Label</td><td>Description</td></tr>
-            </thead>
-            <tbody>
-              
-                <tr>
-                  <td>pagination</td>
-                  <td><a href="#cosmos.base.query.v1beta1.PageRequest">cosmos.base.query.v1beta1.PageRequest</a></td>
-                  <td></td>
-                  <td><p>pagination defines an optional pagination for the request. </p></td>
-                </tr>
-              
-            </tbody>
-          </table>
-
-          
-
-        
-      
-        <h3 id="ibc.apps.transfer.v1.QueryDenomTracesResponse">QueryDenomTracesResponse</h3>
-        <p>QueryConnectionsResponse is the response type for the Query/DenomTraces RPC</p><p>method.</p>
-
-        
-          <table class="field-table">
-            <thead>
-              <tr><td>Field</td><td>Type</td><td>Label</td><td>Description</td></tr>
-            </thead>
-            <tbody>
-              
-                <tr>
-                  <td>denom_traces</td>
-                  <td><a href="#ibc.apps.transfer.v1.DenomTrace">DenomTrace</a></td>
-                  <td>repeated</td>
-                  <td><p>denom_traces returns all denominations trace information. </p></td>
-                </tr>
-              
-                <tr>
-                  <td>pagination</td>
-                  <td><a href="#cosmos.base.query.v1beta1.PageResponse">cosmos.base.query.v1beta1.PageResponse</a></td>
-                  <td></td>
-                  <td><p>pagination defines the pagination in the response. </p></td>
-                </tr>
-              
-            </tbody>
-          </table>
-
-          
-
-        
-      
-        <h3 id="ibc.apps.transfer.v1.QueryParamsRequest">QueryParamsRequest</h3>
-        <p>QueryParamsRequest is the request type for the Query/Params RPC method.</p>
-
-        
-
-        
-      
-        <h3 id="ibc.apps.transfer.v1.QueryParamsResponse">QueryParamsResponse</h3>
-        <p>QueryParamsResponse is the response type for the Query/Params RPC method.</p>
-
-        
-          <table class="field-table">
-            <thead>
-              <tr><td>Field</td><td>Type</td><td>Label</td><td>Description</td></tr>
-            </thead>
-            <tbody>
-              
-                <tr>
-                  <td>params</td>
-                  <td><a href="#ibc.apps.transfer.v1.Params">Params</a></td>
-                  <td></td>
-                  <td><p>params defines the parameters of the module. </p></td>
-                </tr>
-              
-            </tbody>
-          </table>
-
-          
-
-        
-      
-
-      
-
-      
-
-      
-        <h3 id="ibc.apps.transfer.v1.Query">Query</h3>
-        <p>Query provides defines the gRPC querier service.</p>
-        <table class="enum-table">
-          <thead>
-            <tr><td>Method Name</td><td>Request Type</td><td>Response Type</td><td>Description</td></tr>
-          </thead>
-          <tbody>
-            
-              <tr>
-                <td>DenomTrace</td>
-                <td><a href="#ibc.apps.transfer.v1.QueryDenomTraceRequest">QueryDenomTraceRequest</a></td>
-                <td><a href="#ibc.apps.transfer.v1.QueryDenomTraceResponse">QueryDenomTraceResponse</a></td>
-                <td><p>DenomTrace queries a denomination trace information.</p></td>
-              </tr>
-            
-              <tr>
-                <td>DenomTraces</td>
-                <td><a href="#ibc.apps.transfer.v1.QueryDenomTracesRequest">QueryDenomTracesRequest</a></td>
-                <td><a href="#ibc.apps.transfer.v1.QueryDenomTracesResponse">QueryDenomTracesResponse</a></td>
-                <td><p>DenomTraces queries all denomination traces.</p></td>
-              </tr>
-            
-              <tr>
-                <td>Params</td>
-                <td><a href="#ibc.apps.transfer.v1.QueryParamsRequest">QueryParamsRequest</a></td>
-                <td><a href="#ibc.apps.transfer.v1.QueryParamsResponse">QueryParamsResponse</a></td>
-                <td><p>Params queries all parameters of the ibc-transfer module.</p></td>
-              </tr>
-            
-          </tbody>
-        </table>
-
-        
-          
-          
-          <h4>Methods with HTTP bindings</h4>
-          <table>
-            <thead>
-              <tr>
-                <td>Method Name</td>
-                <td>Method</td>
-                <td>Pattern</td>
-                <td>Body</td>
-              </tr>
-            </thead>
-            <tbody>
-            
-              
-              
-              <tr>
-                <td>DenomTrace</td>
-                <td>GET</td>
-                <td>/ibc/apps/transfer/v1/denom_traces/{hash}</td>
-                <td></td>
-              </tr>
-              
-            
-              
-              
-              <tr>
-                <td>DenomTraces</td>
-                <td>GET</td>
-                <td>/ibc/apps/transfer/v1/denom_traces</td>
-                <td></td>
-              </tr>
-              
-            
-              
-              
-              <tr>
-                <td>Params</td>
-                <td>GET</td>
-                <td>/ibc/apps/transfer/v1/params</td>
-                <td></td>
-              </tr>
-              
-            
-            </tbody>
-          </table>
-          
-        
-    
-      
-      <div class="file-heading">
-        <h2 id="ibc/core/client/v1/client.proto">ibc/core/client/v1/client.proto</h2><a href="#title">Top</a>
-      </div>
-      <p></p>
-
-      
-        <h3 id="ibc.core.client.v1.ClientConsensusStates">ClientConsensusStates</h3>
-        <p>ClientConsensusStates defines all the stored consensus states for a given</p><p>client.</p>
-
-        
-          <table class="field-table">
-            <thead>
-              <tr><td>Field</td><td>Type</td><td>Label</td><td>Description</td></tr>
-            </thead>
-            <tbody>
-              
-                <tr>
-                  <td>client_id</td>
-                  <td><a href="#string">string</a></td>
-                  <td></td>
-                  <td><p>client identifier </p></td>
-                </tr>
-              
-                <tr>
-                  <td>consensus_states</td>
-                  <td><a href="#ibc.core.client.v1.ConsensusStateWithHeight">ConsensusStateWithHeight</a></td>
-                  <td>repeated</td>
-                  <td><p>consensus states and their heights associated with the client </p></td>
-                </tr>
-              
-            </tbody>
-          </table>
-
-          
-
-        
-      
-        <h3 id="ibc.core.client.v1.ClientUpdateProposal">ClientUpdateProposal</h3>
-        <p>ClientUpdateProposal is a governance proposal. If it passes, the substitute</p><p>client's consensus states starting from the 'initial height' are copied over</p><p>to the subjects client state. The proposal handler may fail if the subject</p><p>and the substitute do not match in client and chain parameters (with</p><p>exception to latest height, frozen height, and chain-id). The updated client</p><p>must also be valid (cannot be expired).</p>
-
-        
-          <table class="field-table">
-            <thead>
-              <tr><td>Field</td><td>Type</td><td>Label</td><td>Description</td></tr>
-            </thead>
-            <tbody>
-              
-                <tr>
-                  <td>title</td>
-                  <td><a href="#string">string</a></td>
-                  <td></td>
-                  <td><p>the title of the update proposal </p></td>
-                </tr>
-              
-                <tr>
-                  <td>description</td>
-                  <td><a href="#string">string</a></td>
-                  <td></td>
-                  <td><p>the description of the proposal </p></td>
-                </tr>
-              
-                <tr>
-                  <td>subject_client_id</td>
-                  <td><a href="#string">string</a></td>
-                  <td></td>
-                  <td><p>the client identifier for the client to be updated if the proposal passes </p></td>
-                </tr>
-              
-                <tr>
-                  <td>substitute_client_id</td>
-                  <td><a href="#string">string</a></td>
-                  <td></td>
-                  <td><p>the substitute client identifier for the client standing in for the subject
-client </p></td>
-                </tr>
-              
-                <tr>
-                  <td>initial_height</td>
-                  <td><a href="#ibc.core.client.v1.Height">Height</a></td>
-                  <td></td>
-                  <td><p>the intital height to copy consensus states from the substitute to the
-subject </p></td>
-                </tr>
-              
-            </tbody>
-          </table>
-
-          
-
-        
-      
-        <h3 id="ibc.core.client.v1.ConsensusStateWithHeight">ConsensusStateWithHeight</h3>
-        <p>ConsensusStateWithHeight defines a consensus state with an additional height</p><p>field.</p>
-
-        
-          <table class="field-table">
-            <thead>
-              <tr><td>Field</td><td>Type</td><td>Label</td><td>Description</td></tr>
-            </thead>
-            <tbody>
-              
-                <tr>
-                  <td>height</td>
-                  <td><a href="#ibc.core.client.v1.Height">Height</a></td>
-                  <td></td>
-                  <td><p>consensus state height </p></td>
-                </tr>
-              
-                <tr>
-                  <td>consensus_state</td>
-                  <td><a href="#google.protobuf.Any">google.protobuf.Any</a></td>
-                  <td></td>
-                  <td><p>consensus state </p></td>
-                </tr>
-              
-            </tbody>
-          </table>
-
-          
-
-        
-      
-        <h3 id="ibc.core.client.v1.Height">Height</h3>
-        <p>Height is a monotonically increasing data type</p><p>that can be compared against another Height for the purposes of updating and</p><p>freezing clients</p><p>Normally the RevisionHeight is incremented at each height while keeping</p><p>RevisionNumber the same. However some consensus algorithms may choose to</p><p>reset the height in certain conditions e.g. hard forks, state-machine</p><p>breaking changes In these cases, the RevisionNumber is incremented so that</p><p>height continues to be monitonically increasing even as the RevisionHeight</p><p>gets reset</p>
-
-        
-          <table class="field-table">
-            <thead>
-              <tr><td>Field</td><td>Type</td><td>Label</td><td>Description</td></tr>
-            </thead>
-            <tbody>
-              
-                <tr>
-                  <td>revision_number</td>
-                  <td><a href="#uint64">uint64</a></td>
-                  <td></td>
-                  <td><p>the revision that the client is currently on </p></td>
-                </tr>
-              
-                <tr>
-                  <td>revision_height</td>
-                  <td><a href="#uint64">uint64</a></td>
-                  <td></td>
-                  <td><p>the height within the given revision </p></td>
-                </tr>
-              
-            </tbody>
-          </table>
-
-          
-
-        
-      
-        <h3 id="ibc.core.client.v1.IdentifiedClientState">IdentifiedClientState</h3>
-        <p>IdentifiedClientState defines a client state with an additional client</p><p>identifier field.</p>
-
-        
-          <table class="field-table">
-            <thead>
-              <tr><td>Field</td><td>Type</td><td>Label</td><td>Description</td></tr>
-            </thead>
-            <tbody>
-              
-                <tr>
-                  <td>client_id</td>
-                  <td><a href="#string">string</a></td>
-                  <td></td>
-                  <td><p>client identifier </p></td>
-                </tr>
-              
-                <tr>
-                  <td>client_state</td>
-                  <td><a href="#google.protobuf.Any">google.protobuf.Any</a></td>
-                  <td></td>
-                  <td><p>client state </p></td>
-                </tr>
-              
-            </tbody>
-          </table>
-
-          
-
-        
-      
-        <h3 id="ibc.core.client.v1.Params">Params</h3>
-        <p>Params defines the set of IBC light client parameters.</p>
-
-        
-          <table class="field-table">
-            <thead>
-              <tr><td>Field</td><td>Type</td><td>Label</td><td>Description</td></tr>
-            </thead>
-            <tbody>
-              
-                <tr>
-                  <td>allowed_clients</td>
-                  <td><a href="#string">string</a></td>
-                  <td>repeated</td>
-                  <td><p>allowed_clients defines the list of allowed client state types. </p></td>
-                </tr>
-              
-            </tbody>
-          </table>
-
-          
-
-        
-      
-        <h3 id="ibc.core.client.v1.UpgradeProposal">UpgradeProposal</h3>
-        <p>UpgradeProposal is a gov Content type for initiating an IBC breaking</p><p>upgrade.</p>
-
-        
-          <table class="field-table">
-            <thead>
-              <tr><td>Field</td><td>Type</td><td>Label</td><td>Description</td></tr>
-            </thead>
-            <tbody>
-              
-                <tr>
-                  <td>title</td>
-                  <td><a href="#string">string</a></td>
-                  <td></td>
-                  <td><p> </p></td>
-                </tr>
-              
-                <tr>
-                  <td>description</td>
-                  <td><a href="#string">string</a></td>
-                  <td></td>
-                  <td><p> </p></td>
-                </tr>
-              
-                <tr>
-                  <td>plan</td>
-                  <td><a href="#cosmos.upgrade.v1beta1.Plan">cosmos.upgrade.v1beta1.Plan</a></td>
-                  <td></td>
-                  <td><p> </p></td>
-                </tr>
-              
-                <tr>
-                  <td>upgraded_client_state</td>
-                  <td><a href="#google.protobuf.Any">google.protobuf.Any</a></td>
-                  <td></td>
-                  <td><p>An UpgradedClientState must be provided to perform an IBC breaking upgrade.
-This will make the chain commit to the correct upgraded (self) client state
-before the upgrade occurs, so that connecting chains can verify that the
-new upgraded client is valid by verifying a proof on the previous version
-of the chain. This will allow IBC connections to persist smoothly across
-planned chain upgrades </p></td>
-                </tr>
-              
-            </tbody>
-          </table>
-
-          
-
-        
-      
-
-      
-
-      
-
-      
-    
-      
-      <div class="file-heading">
-        <h2 id="ibc/apps/transfer/v1/tx.proto">ibc/apps/transfer/v1/tx.proto</h2><a href="#title">Top</a>
-      </div>
-      <p></p>
-
-      
-        <h3 id="ibc.apps.transfer.v1.MsgTransfer">MsgTransfer</h3>
-        <p>MsgTransfer defines a msg to transfer fungible tokens (i.e Coins) between</p><p>ICS20 enabled chains. See ICS Spec here:</p><p>https://github.com/cosmos/ics/tree/master/spec/ics-020-fungible-token-transfer#data-structures</p>
-
-        
-          <table class="field-table">
-            <thead>
-              <tr><td>Field</td><td>Type</td><td>Label</td><td>Description</td></tr>
-            </thead>
-            <tbody>
-              
-                <tr>
-                  <td>source_port</td>
-                  <td><a href="#string">string</a></td>
-                  <td></td>
-                  <td><p>the port on which the packet will be sent </p></td>
-                </tr>
-              
-                <tr>
-                  <td>source_channel</td>
-                  <td><a href="#string">string</a></td>
-                  <td></td>
-                  <td><p>the channel by which the packet will be sent </p></td>
-                </tr>
-              
-                <tr>
-                  <td>token</td>
-                  <td><a href="#cosmos.base.v1beta1.Coin">cosmos.base.v1beta1.Coin</a></td>
-                  <td></td>
-                  <td><p>the tokens to be transferred </p></td>
-                </tr>
-              
-                <tr>
-                  <td>sender</td>
-                  <td><a href="#string">string</a></td>
-                  <td></td>
-                  <td><p>the sender address </p></td>
-                </tr>
-              
-                <tr>
-                  <td>receiver</td>
-                  <td><a href="#string">string</a></td>
-                  <td></td>
-                  <td><p>the recipient address on the destination chain </p></td>
-                </tr>
-              
-                <tr>
-                  <td>timeout_height</td>
-                  <td><a href="#ibc.core.client.v1.Height">ibc.core.client.v1.Height</a></td>
-                  <td></td>
-                  <td><p>Timeout height relative to the current block height.
-The timeout is disabled when set to 0. </p></td>
-                </tr>
-              
-                <tr>
-                  <td>timeout_timestamp</td>
-                  <td><a href="#uint64">uint64</a></td>
-                  <td></td>
-                  <td><p>Timeout timestamp (in nanoseconds) relative to the current block timestamp.
-The timeout is disabled when set to 0. </p></td>
-                </tr>
-              
-            </tbody>
-          </table>
-
-          
-
-        
-      
-        <h3 id="ibc.apps.transfer.v1.MsgTransferResponse">MsgTransferResponse</h3>
-        <p>MsgTransferResponse defines the Msg/Transfer response type.</p>
-
-        
-
-        
-      
-
-      
-
-      
-
-      
-        <h3 id="ibc.apps.transfer.v1.Msg">Msg</h3>
-        <p>Msg defines the ibc/transfer Msg service.</p>
-        <table class="enum-table">
-          <thead>
-            <tr><td>Method Name</td><td>Request Type</td><td>Response Type</td><td>Description</td></tr>
-          </thead>
-          <tbody>
-            
-              <tr>
-                <td>Transfer</td>
-                <td><a href="#ibc.apps.transfer.v1.MsgTransfer">MsgTransfer</a></td>
-                <td><a href="#ibc.apps.transfer.v1.MsgTransferResponse">MsgTransferResponse</a></td>
-                <td><p>Transfer defines a rpc handler method for MsgTransfer.</p></td>
-              </tr>
-            
-          </tbody>
-        </table>
-
-        
-    
-      
-      <div class="file-heading">
-        <h2 id="ibc/core/channel/v1/channel.proto">ibc/core/channel/v1/channel.proto</h2><a href="#title">Top</a>
-      </div>
-      <p></p>
-
-      
-        <h3 id="ibc.core.channel.v1.Acknowledgement">Acknowledgement</h3>
-        <p>Acknowledgement is the recommended acknowledgement format to be used by</p><p>app-specific protocols.</p><p>NOTE: The field numbers 21 and 22 were explicitly chosen to avoid accidental</p><p>conflicts with other protobuf message formats used for acknowledgements.</p><p>The first byte of any message with this format will be the non-ASCII values</p><p>`0xaa` (result) or `0xb2` (error). Implemented as defined by ICS:</p><p>https://github.com/cosmos/ics/tree/master/spec/ics-004-channel-and-packet-semantics#acknowledgement-envelope</p>
-
-        
-          <table class="field-table">
-            <thead>
-              <tr><td>Field</td><td>Type</td><td>Label</td><td>Description</td></tr>
-            </thead>
-            <tbody>
-              
-                <tr>
-                  <td>result</td>
-                  <td><a href="#bytes">bytes</a></td>
-                  <td></td>
-                  <td><p> </p></td>
-                </tr>
-              
-                <tr>
-                  <td>error</td>
-                  <td><a href="#string">string</a></td>
-                  <td></td>
-                  <td><p> </p></td>
-                </tr>
-              
-            </tbody>
-          </table>
-
-          
-
-        
-      
-        <h3 id="ibc.core.channel.v1.Channel">Channel</h3>
-        <p>Channel defines pipeline for exactly-once packet delivery between specific</p><p>modules on separate blockchains, which has at least one end capable of</p><p>sending packets and one end capable of receiving packets.</p>
-
-        
-          <table class="field-table">
-            <thead>
-              <tr><td>Field</td><td>Type</td><td>Label</td><td>Description</td></tr>
-            </thead>
-            <tbody>
-              
-                <tr>
-                  <td>state</td>
-                  <td><a href="#ibc.core.channel.v1.State">State</a></td>
-                  <td></td>
-                  <td><p>current state of the channel end </p></td>
-                </tr>
-              
-                <tr>
-                  <td>ordering</td>
-                  <td><a href="#ibc.core.channel.v1.Order">Order</a></td>
-                  <td></td>
-                  <td><p>whether the channel is ordered or unordered </p></td>
-                </tr>
-              
-                <tr>
-                  <td>counterparty</td>
-                  <td><a href="#ibc.core.channel.v1.Counterparty">Counterparty</a></td>
-                  <td></td>
-                  <td><p>counterparty channel end </p></td>
-                </tr>
-              
-                <tr>
-                  <td>connection_hops</td>
-                  <td><a href="#string">string</a></td>
-                  <td>repeated</td>
-                  <td><p>list of connection identifiers, in order, along which packets sent on
-this channel will travel </p></td>
-                </tr>
-              
-                <tr>
-                  <td>version</td>
-                  <td><a href="#string">string</a></td>
-                  <td></td>
-                  <td><p>opaque channel version, which is agreed upon during the handshake </p></td>
-                </tr>
-              
-            </tbody>
-          </table>
-
-          
-
-        
-      
-        <h3 id="ibc.core.channel.v1.Counterparty">Counterparty</h3>
-        <p>Counterparty defines a channel end counterparty</p>
-
-        
-          <table class="field-table">
-            <thead>
-              <tr><td>Field</td><td>Type</td><td>Label</td><td>Description</td></tr>
-            </thead>
-            <tbody>
-              
-                <tr>
-                  <td>port_id</td>
-                  <td><a href="#string">string</a></td>
-                  <td></td>
-                  <td><p>port on the counterparty chain which owns the other end of the channel. </p></td>
-                </tr>
-              
-                <tr>
-                  <td>channel_id</td>
-                  <td><a href="#string">string</a></td>
-                  <td></td>
-                  <td><p>channel end on the counterparty chain </p></td>
-                </tr>
-              
-            </tbody>
-          </table>
-
-          
-
-        
-      
-        <h3 id="ibc.core.channel.v1.IdentifiedChannel">IdentifiedChannel</h3>
-        <p>IdentifiedChannel defines a channel with additional port and channel</p><p>identifier fields.</p>
-
-        
-          <table class="field-table">
-            <thead>
-              <tr><td>Field</td><td>Type</td><td>Label</td><td>Description</td></tr>
-            </thead>
-            <tbody>
-              
-                <tr>
-                  <td>state</td>
-                  <td><a href="#ibc.core.channel.v1.State">State</a></td>
-                  <td></td>
-                  <td><p>current state of the channel end </p></td>
-                </tr>
-              
-                <tr>
-                  <td>ordering</td>
-                  <td><a href="#ibc.core.channel.v1.Order">Order</a></td>
-                  <td></td>
-                  <td><p>whether the channel is ordered or unordered </p></td>
-                </tr>
-              
-                <tr>
-                  <td>counterparty</td>
-                  <td><a href="#ibc.core.channel.v1.Counterparty">Counterparty</a></td>
-                  <td></td>
-                  <td><p>counterparty channel end </p></td>
-                </tr>
-              
-                <tr>
-                  <td>connection_hops</td>
-                  <td><a href="#string">string</a></td>
-                  <td>repeated</td>
-                  <td><p>list of connection identifiers, in order, along which packets sent on
-this channel will travel </p></td>
-                </tr>
-              
-                <tr>
-                  <td>version</td>
-                  <td><a href="#string">string</a></td>
-                  <td></td>
-                  <td><p>opaque channel version, which is agreed upon during the handshake </p></td>
-                </tr>
-              
-                <tr>
-                  <td>port_id</td>
-                  <td><a href="#string">string</a></td>
-                  <td></td>
-                  <td><p>port identifier </p></td>
-                </tr>
-              
-                <tr>
-                  <td>channel_id</td>
-                  <td><a href="#string">string</a></td>
-                  <td></td>
-                  <td><p>channel identifier </p></td>
-                </tr>
-              
-            </tbody>
-          </table>
-
-          
-
-        
-      
-        <h3 id="ibc.core.channel.v1.Packet">Packet</h3>
-        <p>Packet defines a type that carries data across different chains through IBC</p>
-
-        
-          <table class="field-table">
-            <thead>
-              <tr><td>Field</td><td>Type</td><td>Label</td><td>Description</td></tr>
-            </thead>
-            <tbody>
-              
-                <tr>
-                  <td>sequence</td>
-                  <td><a href="#uint64">uint64</a></td>
-                  <td></td>
-                  <td><p>number corresponds to the order of sends and receives, where a Packet
-with an earlier sequence number must be sent and received before a Packet
-with a later sequence number. </p></td>
-                </tr>
-              
-                <tr>
-                  <td>source_port</td>
-                  <td><a href="#string">string</a></td>
-                  <td></td>
-                  <td><p>identifies the port on the sending chain. </p></td>
-                </tr>
-              
-                <tr>
-                  <td>source_channel</td>
-                  <td><a href="#string">string</a></td>
-                  <td></td>
-                  <td><p>identifies the channel end on the sending chain. </p></td>
-                </tr>
-              
-                <tr>
-                  <td>destination_port</td>
-                  <td><a href="#string">string</a></td>
-                  <td></td>
-                  <td><p>identifies the port on the receiving chain. </p></td>
-                </tr>
-              
-                <tr>
-                  <td>destination_channel</td>
-                  <td><a href="#string">string</a></td>
-                  <td></td>
-                  <td><p>identifies the channel end on the receiving chain. </p></td>
-                </tr>
-              
-                <tr>
-                  <td>data</td>
-                  <td><a href="#bytes">bytes</a></td>
-                  <td></td>
-                  <td><p>actual opaque bytes transferred directly to the application module </p></td>
-                </tr>
-              
-                <tr>
-                  <td>timeout_height</td>
-                  <td><a href="#ibc.core.client.v1.Height">ibc.core.client.v1.Height</a></td>
-                  <td></td>
-                  <td><p>block height after which the packet times out </p></td>
-                </tr>
-              
-                <tr>
-                  <td>timeout_timestamp</td>
-                  <td><a href="#uint64">uint64</a></td>
-                  <td></td>
-                  <td><p>block timestamp (in nanoseconds) after which the packet times out </p></td>
-                </tr>
-              
-            </tbody>
-          </table>
-
-          
-
-        
-      
-        <h3 id="ibc.core.channel.v1.PacketState">PacketState</h3>
-        <p>PacketState defines the generic type necessary to retrieve and store</p><p>packet commitments, acknowledgements, and receipts.</p><p>Caller is responsible for knowing the context necessary to interpret this</p><p>state as a commitment, acknowledgement, or a receipt.</p>
-
-        
-          <table class="field-table">
-            <thead>
-              <tr><td>Field</td><td>Type</td><td>Label</td><td>Description</td></tr>
-            </thead>
-            <tbody>
-              
-                <tr>
-                  <td>port_id</td>
-                  <td><a href="#string">string</a></td>
-                  <td></td>
-                  <td><p>channel port identifier. </p></td>
-                </tr>
-              
-                <tr>
-                  <td>channel_id</td>
-                  <td><a href="#string">string</a></td>
-                  <td></td>
-                  <td><p>channel unique identifier. </p></td>
-                </tr>
-              
-                <tr>
-                  <td>sequence</td>
-                  <td><a href="#uint64">uint64</a></td>
-                  <td></td>
-                  <td><p>packet sequence. </p></td>
-                </tr>
-              
-                <tr>
-                  <td>data</td>
-                  <td><a href="#bytes">bytes</a></td>
-                  <td></td>
-                  <td><p>embedded data that represents packet state. </p></td>
-                </tr>
-              
-            </tbody>
-          </table>
-
-          
-
-        
-      
-
-      
-        <h3 id="ibc.core.channel.v1.Order">Order</h3>
-        <p>Order defines if a channel is ORDERED or UNORDERED</p>
-        <table class="enum-table">
-          <thead>
-            <tr><td>Name</td><td>Number</td><td>Description</td></tr>
-          </thead>
-          <tbody>
-            
-              <tr>
-                <td>ORDER_NONE_UNSPECIFIED</td>
-                <td>0</td>
-                <td><p>zero-value for channel ordering</p></td>
-              </tr>
-            
-              <tr>
-                <td>ORDER_UNORDERED</td>
-                <td>1</td>
-                <td><p>packets can be delivered in any order, which may differ from the order in
-which they were sent.</p></td>
-              </tr>
-            
-              <tr>
-                <td>ORDER_ORDERED</td>
-                <td>2</td>
-                <td><p>packets are delivered exactly in the order which they were sent</p></td>
-              </tr>
-            
-          </tbody>
-        </table>
-      
-        <h3 id="ibc.core.channel.v1.State">State</h3>
-        <p>State defines if a channel is in one of the following states:</p><p>CLOSED, INIT, TRYOPEN, OPEN or UNINITIALIZED.</p>
-        <table class="enum-table">
-          <thead>
-            <tr><td>Name</td><td>Number</td><td>Description</td></tr>
-          </thead>
-          <tbody>
-            
-              <tr>
-                <td>STATE_UNINITIALIZED_UNSPECIFIED</td>
-                <td>0</td>
-                <td><p>Default State</p></td>
-              </tr>
-            
-              <tr>
-                <td>STATE_INIT</td>
-                <td>1</td>
-                <td><p>A channel has just started the opening handshake.</p></td>
-              </tr>
-            
-              <tr>
-                <td>STATE_TRYOPEN</td>
-                <td>2</td>
-                <td><p>A channel has acknowledged the handshake step on the counterparty chain.</p></td>
-              </tr>
-            
-              <tr>
-                <td>STATE_OPEN</td>
-                <td>3</td>
-                <td><p>A channel has completed the handshake. Open channels are
-ready to send and receive packets.</p></td>
-              </tr>
-            
-              <tr>
-                <td>STATE_CLOSED</td>
-                <td>4</td>
-                <td><p>A channel has been closed and can no longer be used to send or receive
-packets.</p></td>
-              </tr>
-            
-          </tbody>
-        </table>
-      
-
-      
-
-      
-    
-      
-      <div class="file-heading">
-        <h2 id="ibc/core/channel/v1/genesis.proto">ibc/core/channel/v1/genesis.proto</h2><a href="#title">Top</a>
-      </div>
-      <p></p>
-
-      
-        <h3 id="ibc.core.channel.v1.GenesisState">GenesisState</h3>
-        <p>GenesisState defines the ibc channel submodule's genesis state.</p>
-
-        
-          <table class="field-table">
-            <thead>
-              <tr><td>Field</td><td>Type</td><td>Label</td><td>Description</td></tr>
-            </thead>
-            <tbody>
-              
-                <tr>
-                  <td>channels</td>
-                  <td><a href="#ibc.core.channel.v1.IdentifiedChannel">IdentifiedChannel</a></td>
-                  <td>repeated</td>
-                  <td><p> </p></td>
-                </tr>
-              
-                <tr>
-                  <td>acknowledgements</td>
-                  <td><a href="#ibc.core.channel.v1.PacketState">PacketState</a></td>
-                  <td>repeated</td>
-                  <td><p> </p></td>
-                </tr>
-              
-                <tr>
-                  <td>commitments</td>
-                  <td><a href="#ibc.core.channel.v1.PacketState">PacketState</a></td>
-                  <td>repeated</td>
-                  <td><p> </p></td>
-                </tr>
-              
-                <tr>
-                  <td>receipts</td>
-                  <td><a href="#ibc.core.channel.v1.PacketState">PacketState</a></td>
-                  <td>repeated</td>
-                  <td><p> </p></td>
-                </tr>
-              
-                <tr>
-                  <td>send_sequences</td>
-                  <td><a href="#ibc.core.channel.v1.PacketSequence">PacketSequence</a></td>
-                  <td>repeated</td>
-                  <td><p> </p></td>
-                </tr>
-              
-                <tr>
-                  <td>recv_sequences</td>
-                  <td><a href="#ibc.core.channel.v1.PacketSequence">PacketSequence</a></td>
-                  <td>repeated</td>
-                  <td><p> </p></td>
-                </tr>
-              
-                <tr>
-                  <td>ack_sequences</td>
-                  <td><a href="#ibc.core.channel.v1.PacketSequence">PacketSequence</a></td>
-                  <td>repeated</td>
-                  <td><p> </p></td>
-                </tr>
-              
-                <tr>
-                  <td>next_channel_sequence</td>
-                  <td><a href="#uint64">uint64</a></td>
-                  <td></td>
-                  <td><p>the sequence for the next generated channel identifier </p></td>
-                </tr>
-              
-            </tbody>
-          </table>
-
-          
-
-        
-      
-        <h3 id="ibc.core.channel.v1.PacketSequence">PacketSequence</h3>
-        <p>PacketSequence defines the genesis type necessary to retrieve and store</p><p>next send and receive sequences.</p>
-
-        
-          <table class="field-table">
-            <thead>
-              <tr><td>Field</td><td>Type</td><td>Label</td><td>Description</td></tr>
-            </thead>
-            <tbody>
-              
-                <tr>
-                  <td>port_id</td>
-                  <td><a href="#string">string</a></td>
-                  <td></td>
-                  <td><p> </p></td>
-                </tr>
-              
-                <tr>
-                  <td>channel_id</td>
-                  <td><a href="#string">string</a></td>
-                  <td></td>
-                  <td><p> </p></td>
-                </tr>
-              
-                <tr>
-                  <td>sequence</td>
-                  <td><a href="#uint64">uint64</a></td>
-                  <td></td>
-                  <td><p> </p></td>
-                </tr>
-              
-            </tbody>
-          </table>
-
-          
-
-        
-      
-
-      
-
-      
-
-      
-    
-      
-      <div class="file-heading">
-        <h2 id="ibc/core/channel/v1/query.proto">ibc/core/channel/v1/query.proto</h2><a href="#title">Top</a>
-      </div>
-      <p></p>
-
-      
-        <h3 id="ibc.core.channel.v1.QueryChannelClientStateRequest">QueryChannelClientStateRequest</h3>
-        <p>QueryChannelClientStateRequest is the request type for the Query/ClientState</p><p>RPC method</p>
-
-        
-          <table class="field-table">
-            <thead>
-              <tr><td>Field</td><td>Type</td><td>Label</td><td>Description</td></tr>
-            </thead>
-            <tbody>
-              
-                <tr>
-                  <td>port_id</td>
-                  <td><a href="#string">string</a></td>
-                  <td></td>
-                  <td><p>port unique identifier </p></td>
-                </tr>
-              
-                <tr>
-                  <td>channel_id</td>
-                  <td><a href="#string">string</a></td>
-                  <td></td>
-                  <td><p>channel unique identifier </p></td>
-                </tr>
-              
-            </tbody>
-          </table>
-
-          
-
-        
-      
-        <h3 id="ibc.core.channel.v1.QueryChannelClientStateResponse">QueryChannelClientStateResponse</h3>
-        <p>QueryChannelClientStateResponse is the Response type for the</p><p>Query/QueryChannelClientState RPC method</p>
-
-        
-          <table class="field-table">
-            <thead>
-              <tr><td>Field</td><td>Type</td><td>Label</td><td>Description</td></tr>
-            </thead>
-            <tbody>
-              
-                <tr>
-                  <td>identified_client_state</td>
-                  <td><a href="#ibc.core.client.v1.IdentifiedClientState">ibc.core.client.v1.IdentifiedClientState</a></td>
-                  <td></td>
-                  <td><p>client state associated with the channel </p></td>
-                </tr>
-              
-                <tr>
-                  <td>proof</td>
-                  <td><a href="#bytes">bytes</a></td>
-                  <td></td>
-                  <td><p>merkle proof of existence </p></td>
-                </tr>
-              
-                <tr>
-                  <td>proof_height</td>
-                  <td><a href="#ibc.core.client.v1.Height">ibc.core.client.v1.Height</a></td>
-                  <td></td>
-                  <td><p>height at which the proof was retrieved </p></td>
-                </tr>
-              
-            </tbody>
-          </table>
-
-          
-
-        
-      
-        <h3 id="ibc.core.channel.v1.QueryChannelConsensusStateRequest">QueryChannelConsensusStateRequest</h3>
-        <p>QueryChannelConsensusStateRequest is the request type for the</p><p>Query/ConsensusState RPC method</p>
-
-        
-          <table class="field-table">
-            <thead>
-              <tr><td>Field</td><td>Type</td><td>Label</td><td>Description</td></tr>
-            </thead>
-            <tbody>
-              
-                <tr>
-                  <td>port_id</td>
-                  <td><a href="#string">string</a></td>
-                  <td></td>
-                  <td><p>port unique identifier </p></td>
-                </tr>
-              
-                <tr>
-                  <td>channel_id</td>
-                  <td><a href="#string">string</a></td>
-                  <td></td>
-                  <td><p>channel unique identifier </p></td>
-                </tr>
-              
-                <tr>
-                  <td>revision_number</td>
-                  <td><a href="#uint64">uint64</a></td>
-                  <td></td>
-                  <td><p>revision number of the consensus state </p></td>
-                </tr>
-              
-                <tr>
-                  <td>revision_height</td>
-                  <td><a href="#uint64">uint64</a></td>
-                  <td></td>
-                  <td><p>revision height of the consensus state </p></td>
-                </tr>
-              
-            </tbody>
-          </table>
-
-          
-
-        
-      
-        <h3 id="ibc.core.channel.v1.QueryChannelConsensusStateResponse">QueryChannelConsensusStateResponse</h3>
-        <p>QueryChannelClientStateResponse is the Response type for the</p><p>Query/QueryChannelClientState RPC method</p>
-
-        
-          <table class="field-table">
-            <thead>
-              <tr><td>Field</td><td>Type</td><td>Label</td><td>Description</td></tr>
-            </thead>
-            <tbody>
-              
-                <tr>
-                  <td>consensus_state</td>
-                  <td><a href="#google.protobuf.Any">google.protobuf.Any</a></td>
-                  <td></td>
-                  <td><p>consensus state associated with the channel </p></td>
-                </tr>
-              
-                <tr>
-                  <td>client_id</td>
-                  <td><a href="#string">string</a></td>
-                  <td></td>
-                  <td><p>client ID associated with the consensus state </p></td>
-                </tr>
-              
-                <tr>
-                  <td>proof</td>
-                  <td><a href="#bytes">bytes</a></td>
-                  <td></td>
-                  <td><p>merkle proof of existence </p></td>
-                </tr>
-              
-                <tr>
-                  <td>proof_height</td>
-                  <td><a href="#ibc.core.client.v1.Height">ibc.core.client.v1.Height</a></td>
-                  <td></td>
-                  <td><p>height at which the proof was retrieved </p></td>
-                </tr>
-              
-            </tbody>
-          </table>
-
-          
-
-        
-      
-        <h3 id="ibc.core.channel.v1.QueryChannelRequest">QueryChannelRequest</h3>
-        <p>QueryChannelRequest is the request type for the Query/Channel RPC method</p>
-
-        
-          <table class="field-table">
-            <thead>
-              <tr><td>Field</td><td>Type</td><td>Label</td><td>Description</td></tr>
-            </thead>
-            <tbody>
-              
-                <tr>
-                  <td>port_id</td>
-                  <td><a href="#string">string</a></td>
-                  <td></td>
-                  <td><p>port unique identifier </p></td>
-                </tr>
-              
-                <tr>
-                  <td>channel_id</td>
-                  <td><a href="#string">string</a></td>
-                  <td></td>
-                  <td><p>channel unique identifier </p></td>
-                </tr>
-              
-            </tbody>
-          </table>
-
-          
-
-        
-      
-        <h3 id="ibc.core.channel.v1.QueryChannelResponse">QueryChannelResponse</h3>
-        <p>QueryChannelResponse is the response type for the Query/Channel RPC method.</p><p>Besides the Channel end, it includes a proof and the height from which the</p><p>proof was retrieved.</p>
-
-        
-          <table class="field-table">
-            <thead>
-              <tr><td>Field</td><td>Type</td><td>Label</td><td>Description</td></tr>
-            </thead>
-            <tbody>
-              
-                <tr>
-                  <td>channel</td>
-                  <td><a href="#ibc.core.channel.v1.Channel">Channel</a></td>
-                  <td></td>
-                  <td><p>channel associated with the request identifiers </p></td>
-                </tr>
-              
-                <tr>
-                  <td>proof</td>
-                  <td><a href="#bytes">bytes</a></td>
-                  <td></td>
-                  <td><p>merkle proof of existence </p></td>
-                </tr>
-              
-                <tr>
-                  <td>proof_height</td>
-                  <td><a href="#ibc.core.client.v1.Height">ibc.core.client.v1.Height</a></td>
-                  <td></td>
-                  <td><p>height at which the proof was retrieved </p></td>
-                </tr>
-              
-            </tbody>
-          </table>
-
-          
-
-        
-      
-        <h3 id="ibc.core.channel.v1.QueryChannelsRequest">QueryChannelsRequest</h3>
-        <p>QueryChannelsRequest is the request type for the Query/Channels RPC method</p>
-
-        
-          <table class="field-table">
-            <thead>
-              <tr><td>Field</td><td>Type</td><td>Label</td><td>Description</td></tr>
-            </thead>
-            <tbody>
-              
-                <tr>
-                  <td>pagination</td>
-                  <td><a href="#cosmos.base.query.v1beta1.PageRequest">cosmos.base.query.v1beta1.PageRequest</a></td>
-                  <td></td>
-                  <td><p>pagination request </p></td>
-                </tr>
-              
-            </tbody>
-          </table>
-
-          
-
-        
-      
-        <h3 id="ibc.core.channel.v1.QueryChannelsResponse">QueryChannelsResponse</h3>
-        <p>QueryChannelsResponse is the response type for the Query/Channels RPC method.</p>
-
-        
-          <table class="field-table">
-            <thead>
-              <tr><td>Field</td><td>Type</td><td>Label</td><td>Description</td></tr>
-            </thead>
-            <tbody>
-              
-                <tr>
-                  <td>channels</td>
-                  <td><a href="#ibc.core.channel.v1.IdentifiedChannel">IdentifiedChannel</a></td>
-                  <td>repeated</td>
-                  <td><p>list of stored channels of the chain. </p></td>
-                </tr>
-              
-                <tr>
-                  <td>pagination</td>
-                  <td><a href="#cosmos.base.query.v1beta1.PageResponse">cosmos.base.query.v1beta1.PageResponse</a></td>
-                  <td></td>
-                  <td><p>pagination response </p></td>
-                </tr>
-              
-                <tr>
-                  <td>height</td>
-                  <td><a href="#ibc.core.client.v1.Height">ibc.core.client.v1.Height</a></td>
-                  <td></td>
-                  <td><p>query block height </p></td>
-                </tr>
-              
-            </tbody>
-          </table>
-
-          
-
-        
-      
-        <h3 id="ibc.core.channel.v1.QueryConnectionChannelsRequest">QueryConnectionChannelsRequest</h3>
-        <p>QueryConnectionChannelsRequest is the request type for the</p><p>Query/QueryConnectionChannels RPC method</p>
-
-        
-          <table class="field-table">
-            <thead>
-              <tr><td>Field</td><td>Type</td><td>Label</td><td>Description</td></tr>
-            </thead>
-            <tbody>
-              
-                <tr>
-                  <td>connection</td>
-                  <td><a href="#string">string</a></td>
-                  <td></td>
-                  <td><p>connection unique identifier </p></td>
-                </tr>
-              
-                <tr>
-                  <td>pagination</td>
-                  <td><a href="#cosmos.base.query.v1beta1.PageRequest">cosmos.base.query.v1beta1.PageRequest</a></td>
-                  <td></td>
-                  <td><p>pagination request </p></td>
-                </tr>
-              
-            </tbody>
-          </table>
-
-          
-
-        
-      
-        <h3 id="ibc.core.channel.v1.QueryConnectionChannelsResponse">QueryConnectionChannelsResponse</h3>
-        <p>QueryConnectionChannelsResponse is the Response type for the</p><p>Query/QueryConnectionChannels RPC method</p>
-
-        
-          <table class="field-table">
-            <thead>
-              <tr><td>Field</td><td>Type</td><td>Label</td><td>Description</td></tr>
-            </thead>
-            <tbody>
-              
-                <tr>
-                  <td>channels</td>
-                  <td><a href="#ibc.core.channel.v1.IdentifiedChannel">IdentifiedChannel</a></td>
-                  <td>repeated</td>
-                  <td><p>list of channels associated with a connection. </p></td>
-                </tr>
-              
-                <tr>
-                  <td>pagination</td>
-                  <td><a href="#cosmos.base.query.v1beta1.PageResponse">cosmos.base.query.v1beta1.PageResponse</a></td>
-                  <td></td>
-                  <td><p>pagination response </p></td>
-                </tr>
-              
-                <tr>
-                  <td>height</td>
-                  <td><a href="#ibc.core.client.v1.Height">ibc.core.client.v1.Height</a></td>
-                  <td></td>
-                  <td><p>query block height </p></td>
-                </tr>
-              
-            </tbody>
-          </table>
-
-          
-
-        
-      
-        <h3 id="ibc.core.channel.v1.QueryNextSequenceReceiveRequest">QueryNextSequenceReceiveRequest</h3>
-        <p>QueryNextSequenceReceiveRequest is the request type for the</p><p>Query/QueryNextSequenceReceiveRequest RPC method</p>
-
-        
-          <table class="field-table">
-            <thead>
-              <tr><td>Field</td><td>Type</td><td>Label</td><td>Description</td></tr>
-            </thead>
-            <tbody>
-              
-                <tr>
-                  <td>port_id</td>
-                  <td><a href="#string">string</a></td>
-                  <td></td>
-                  <td><p>port unique identifier </p></td>
-                </tr>
-              
-                <tr>
-                  <td>channel_id</td>
-                  <td><a href="#string">string</a></td>
-                  <td></td>
-                  <td><p>channel unique identifier </p></td>
-                </tr>
-              
-            </tbody>
-          </table>
-
-          
-
-        
-      
-        <h3 id="ibc.core.channel.v1.QueryNextSequenceReceiveResponse">QueryNextSequenceReceiveResponse</h3>
-        <p>QuerySequenceResponse is the request type for the</p><p>Query/QueryNextSequenceReceiveResponse RPC method</p>
-
-        
-          <table class="field-table">
-            <thead>
-              <tr><td>Field</td><td>Type</td><td>Label</td><td>Description</td></tr>
-            </thead>
-            <tbody>
-              
-                <tr>
-                  <td>next_sequence_receive</td>
-                  <td><a href="#uint64">uint64</a></td>
-                  <td></td>
-                  <td><p>next sequence receive number </p></td>
-                </tr>
-              
-                <tr>
-                  <td>proof</td>
-                  <td><a href="#bytes">bytes</a></td>
-                  <td></td>
-                  <td><p>merkle proof of existence </p></td>
-                </tr>
-              
-                <tr>
-                  <td>proof_height</td>
-                  <td><a href="#ibc.core.client.v1.Height">ibc.core.client.v1.Height</a></td>
-                  <td></td>
-                  <td><p>height at which the proof was retrieved </p></td>
-                </tr>
-              
-            </tbody>
-          </table>
-
-          
-
-        
-      
-        <h3 id="ibc.core.channel.v1.QueryPacketAcknowledgementRequest">QueryPacketAcknowledgementRequest</h3>
-        <p>QueryPacketAcknowledgementRequest is the request type for the</p><p>Query/PacketAcknowledgement RPC method</p>
-
-        
-          <table class="field-table">
-            <thead>
-              <tr><td>Field</td><td>Type</td><td>Label</td><td>Description</td></tr>
-            </thead>
-            <tbody>
-              
-                <tr>
-                  <td>port_id</td>
-                  <td><a href="#string">string</a></td>
-                  <td></td>
-                  <td><p>port unique identifier </p></td>
-                </tr>
-              
-                <tr>
-                  <td>channel_id</td>
-                  <td><a href="#string">string</a></td>
-                  <td></td>
-                  <td><p>channel unique identifier </p></td>
-                </tr>
-              
-                <tr>
-                  <td>sequence</td>
-                  <td><a href="#uint64">uint64</a></td>
-                  <td></td>
-                  <td><p>packet sequence </p></td>
-                </tr>
-              
-            </tbody>
-          </table>
-
-          
-
-        
-      
-        <h3 id="ibc.core.channel.v1.QueryPacketAcknowledgementResponse">QueryPacketAcknowledgementResponse</h3>
-        <p>QueryPacketAcknowledgementResponse defines the client query response for a</p><p>packet which also includes a proof and the height from which the</p><p>proof was retrieved</p>
-
-        
-          <table class="field-table">
-            <thead>
-              <tr><td>Field</td><td>Type</td><td>Label</td><td>Description</td></tr>
-            </thead>
-            <tbody>
-              
-                <tr>
-                  <td>acknowledgement</td>
-                  <td><a href="#bytes">bytes</a></td>
-                  <td></td>
-                  <td><p>packet associated with the request fields </p></td>
-                </tr>
-              
-                <tr>
-                  <td>proof</td>
-                  <td><a href="#bytes">bytes</a></td>
-                  <td></td>
-                  <td><p>merkle proof of existence </p></td>
-                </tr>
-              
-                <tr>
-                  <td>proof_height</td>
-                  <td><a href="#ibc.core.client.v1.Height">ibc.core.client.v1.Height</a></td>
-                  <td></td>
-                  <td><p>height at which the proof was retrieved </p></td>
-                </tr>
-              
-            </tbody>
-          </table>
-
-          
-
-        
-      
-        <h3 id="ibc.core.channel.v1.QueryPacketAcknowledgementsRequest">QueryPacketAcknowledgementsRequest</h3>
-        <p>QueryPacketAcknowledgementsRequest is the request type for the</p><p>Query/QueryPacketCommitments RPC method</p>
-
-        
-          <table class="field-table">
-            <thead>
-              <tr><td>Field</td><td>Type</td><td>Label</td><td>Description</td></tr>
-            </thead>
-            <tbody>
-              
-                <tr>
-                  <td>port_id</td>
-                  <td><a href="#string">string</a></td>
-                  <td></td>
-                  <td><p>port unique identifier </p></td>
-                </tr>
-              
-                <tr>
-                  <td>channel_id</td>
-                  <td><a href="#string">string</a></td>
-                  <td></td>
-                  <td><p>channel unique identifier </p></td>
-                </tr>
-              
-                <tr>
-                  <td>pagination</td>
-                  <td><a href="#cosmos.base.query.v1beta1.PageRequest">cosmos.base.query.v1beta1.PageRequest</a></td>
-                  <td></td>
-                  <td><p>pagination request </p></td>
-                </tr>
-              
-            </tbody>
-          </table>
-
-          
-
-        
-      
-        <h3 id="ibc.core.channel.v1.QueryPacketAcknowledgementsResponse">QueryPacketAcknowledgementsResponse</h3>
-        <p>QueryPacketAcknowledgemetsResponse is the request type for the</p><p>Query/QueryPacketAcknowledgements RPC method</p>
-
-        
-          <table class="field-table">
-            <thead>
-              <tr><td>Field</td><td>Type</td><td>Label</td><td>Description</td></tr>
-            </thead>
-            <tbody>
-              
-                <tr>
-                  <td>acknowledgements</td>
-                  <td><a href="#ibc.core.channel.v1.PacketState">PacketState</a></td>
-                  <td>repeated</td>
-                  <td><p> </p></td>
-                </tr>
-              
-                <tr>
-                  <td>pagination</td>
-                  <td><a href="#cosmos.base.query.v1beta1.PageResponse">cosmos.base.query.v1beta1.PageResponse</a></td>
-                  <td></td>
-                  <td><p>pagination response </p></td>
-                </tr>
-              
-                <tr>
-                  <td>height</td>
-                  <td><a href="#ibc.core.client.v1.Height">ibc.core.client.v1.Height</a></td>
-                  <td></td>
-                  <td><p>query block height </p></td>
-                </tr>
-              
-            </tbody>
-          </table>
-
-          
-
-        
-      
-        <h3 id="ibc.core.channel.v1.QueryPacketCommitmentRequest">QueryPacketCommitmentRequest</h3>
-        <p>QueryPacketCommitmentRequest is the request type for the</p><p>Query/PacketCommitment RPC method</p>
-
-        
-          <table class="field-table">
-            <thead>
-              <tr><td>Field</td><td>Type</td><td>Label</td><td>Description</td></tr>
-            </thead>
-            <tbody>
-              
-                <tr>
-                  <td>port_id</td>
-                  <td><a href="#string">string</a></td>
-                  <td></td>
-                  <td><p>port unique identifier </p></td>
-                </tr>
-              
-                <tr>
-                  <td>channel_id</td>
-                  <td><a href="#string">string</a></td>
-                  <td></td>
-                  <td><p>channel unique identifier </p></td>
-                </tr>
-              
-                <tr>
-                  <td>sequence</td>
-                  <td><a href="#uint64">uint64</a></td>
-                  <td></td>
-                  <td><p>packet sequence </p></td>
-                </tr>
-              
-            </tbody>
-          </table>
-
-          
-
-        
-      
-        <h3 id="ibc.core.channel.v1.QueryPacketCommitmentResponse">QueryPacketCommitmentResponse</h3>
-        <p>QueryPacketCommitmentResponse defines the client query response for a packet</p><p>which also includes a proof and the height from which the proof was</p><p>retrieved</p>
-
-        
-          <table class="field-table">
-            <thead>
-              <tr><td>Field</td><td>Type</td><td>Label</td><td>Description</td></tr>
-            </thead>
-            <tbody>
-              
-                <tr>
-                  <td>commitment</td>
-                  <td><a href="#bytes">bytes</a></td>
-                  <td></td>
-                  <td><p>packet associated with the request fields </p></td>
-                </tr>
-              
-                <tr>
-                  <td>proof</td>
-                  <td><a href="#bytes">bytes</a></td>
-                  <td></td>
-                  <td><p>merkle proof of existence </p></td>
-                </tr>
-              
-                <tr>
-                  <td>proof_height</td>
-                  <td><a href="#ibc.core.client.v1.Height">ibc.core.client.v1.Height</a></td>
-                  <td></td>
-                  <td><p>height at which the proof was retrieved </p></td>
-                </tr>
-              
-            </tbody>
-          </table>
-
-          
-
-        
-      
-        <h3 id="ibc.core.channel.v1.QueryPacketCommitmentsRequest">QueryPacketCommitmentsRequest</h3>
-        <p>QueryPacketCommitmentsRequest is the request type for the</p><p>Query/QueryPacketCommitments RPC method</p>
-
-        
-          <table class="field-table">
-            <thead>
-              <tr><td>Field</td><td>Type</td><td>Label</td><td>Description</td></tr>
-            </thead>
-            <tbody>
-              
-                <tr>
-                  <td>port_id</td>
-                  <td><a href="#string">string</a></td>
-                  <td></td>
-                  <td><p>port unique identifier </p></td>
-                </tr>
-              
-                <tr>
-                  <td>channel_id</td>
-                  <td><a href="#string">string</a></td>
-                  <td></td>
-                  <td><p>channel unique identifier </p></td>
-                </tr>
-              
-                <tr>
-                  <td>pagination</td>
-                  <td><a href="#cosmos.base.query.v1beta1.PageRequest">cosmos.base.query.v1beta1.PageRequest</a></td>
-                  <td></td>
-                  <td><p>pagination request </p></td>
-                </tr>
-              
-            </tbody>
-          </table>
-
-          
-
-        
-      
-        <h3 id="ibc.core.channel.v1.QueryPacketCommitmentsResponse">QueryPacketCommitmentsResponse</h3>
-        <p>QueryPacketCommitmentsResponse is the request type for the</p><p>Query/QueryPacketCommitments RPC method</p>
-
-        
-          <table class="field-table">
-            <thead>
-              <tr><td>Field</td><td>Type</td><td>Label</td><td>Description</td></tr>
-            </thead>
-            <tbody>
-              
-                <tr>
-                  <td>commitments</td>
-                  <td><a href="#ibc.core.channel.v1.PacketState">PacketState</a></td>
-                  <td>repeated</td>
-                  <td><p> </p></td>
-                </tr>
-              
-                <tr>
-                  <td>pagination</td>
-                  <td><a href="#cosmos.base.query.v1beta1.PageResponse">cosmos.base.query.v1beta1.PageResponse</a></td>
-                  <td></td>
-                  <td><p>pagination response </p></td>
-                </tr>
-              
-                <tr>
-                  <td>height</td>
-                  <td><a href="#ibc.core.client.v1.Height">ibc.core.client.v1.Height</a></td>
-                  <td></td>
-                  <td><p>query block height </p></td>
-                </tr>
-              
-            </tbody>
-          </table>
-
-          
-
-        
-      
-        <h3 id="ibc.core.channel.v1.QueryPacketReceiptRequest">QueryPacketReceiptRequest</h3>
-        <p>QueryPacketReceiptRequest is the request type for the</p><p>Query/PacketReceipt RPC method</p>
-
-        
-          <table class="field-table">
-            <thead>
-              <tr><td>Field</td><td>Type</td><td>Label</td><td>Description</td></tr>
-            </thead>
-            <tbody>
-              
-                <tr>
-                  <td>port_id</td>
-                  <td><a href="#string">string</a></td>
-                  <td></td>
-                  <td><p>port unique identifier </p></td>
-                </tr>
-              
-                <tr>
-                  <td>channel_id</td>
-                  <td><a href="#string">string</a></td>
-                  <td></td>
-                  <td><p>channel unique identifier </p></td>
-                </tr>
-              
-                <tr>
-                  <td>sequence</td>
-                  <td><a href="#uint64">uint64</a></td>
-                  <td></td>
-                  <td><p>packet sequence </p></td>
-                </tr>
-              
-            </tbody>
-          </table>
-
-          
-
-        
-      
-        <h3 id="ibc.core.channel.v1.QueryPacketReceiptResponse">QueryPacketReceiptResponse</h3>
-        <p>QueryPacketReceiptResponse defines the client query response for a packet</p><p>receipt which also includes a proof, and the height from which the proof was</p><p>retrieved</p>
-
-        
-          <table class="field-table">
-            <thead>
-              <tr><td>Field</td><td>Type</td><td>Label</td><td>Description</td></tr>
-            </thead>
-            <tbody>
-              
-                <tr>
-                  <td>received</td>
-                  <td><a href="#bool">bool</a></td>
-                  <td></td>
-                  <td><p>success flag for if receipt exists </p></td>
-                </tr>
-              
-                <tr>
-                  <td>proof</td>
-                  <td><a href="#bytes">bytes</a></td>
-                  <td></td>
-                  <td><p>merkle proof of existence </p></td>
-                </tr>
-              
-                <tr>
-                  <td>proof_height</td>
-                  <td><a href="#ibc.core.client.v1.Height">ibc.core.client.v1.Height</a></td>
-                  <td></td>
-                  <td><p>height at which the proof was retrieved </p></td>
-                </tr>
-              
-            </tbody>
-          </table>
-
-          
-
-        
-      
-        <h3 id="ibc.core.channel.v1.QueryUnreceivedAcksRequest">QueryUnreceivedAcksRequest</h3>
-        <p>QueryUnreceivedAcks is the request type for the</p><p>Query/UnreceivedAcks RPC method</p>
-
-        
-          <table class="field-table">
-            <thead>
-              <tr><td>Field</td><td>Type</td><td>Label</td><td>Description</td></tr>
-            </thead>
-            <tbody>
-              
-                <tr>
-                  <td>port_id</td>
-                  <td><a href="#string">string</a></td>
-                  <td></td>
-                  <td><p>port unique identifier </p></td>
-                </tr>
-              
-                <tr>
-                  <td>channel_id</td>
-                  <td><a href="#string">string</a></td>
-                  <td></td>
-                  <td><p>channel unique identifier </p></td>
-                </tr>
-              
-                <tr>
-                  <td>packet_ack_sequences</td>
-                  <td><a href="#uint64">uint64</a></td>
-                  <td>repeated</td>
-                  <td><p>list of acknowledgement sequences </p></td>
-                </tr>
-              
-            </tbody>
-          </table>
-
-          
-
-        
-      
-        <h3 id="ibc.core.channel.v1.QueryUnreceivedAcksResponse">QueryUnreceivedAcksResponse</h3>
-        <p>QueryUnreceivedAcksResponse is the response type for the</p><p>Query/UnreceivedAcks RPC method</p>
-
-        
-          <table class="field-table">
-            <thead>
-              <tr><td>Field</td><td>Type</td><td>Label</td><td>Description</td></tr>
-            </thead>
-            <tbody>
-              
-                <tr>
-                  <td>sequences</td>
-                  <td><a href="#uint64">uint64</a></td>
-                  <td>repeated</td>
-                  <td><p>list of unreceived acknowledgement sequences </p></td>
-                </tr>
-              
-                <tr>
-                  <td>height</td>
-                  <td><a href="#ibc.core.client.v1.Height">ibc.core.client.v1.Height</a></td>
-                  <td></td>
-                  <td><p>query block height </p></td>
-                </tr>
-              
-            </tbody>
-          </table>
-
-          
-
-        
-      
-        <h3 id="ibc.core.channel.v1.QueryUnreceivedPacketsRequest">QueryUnreceivedPacketsRequest</h3>
-        <p>QueryUnreceivedPacketsRequest is the request type for the</p><p>Query/UnreceivedPackets RPC method</p>
-
-        
-          <table class="field-table">
-            <thead>
-              <tr><td>Field</td><td>Type</td><td>Label</td><td>Description</td></tr>
-            </thead>
-            <tbody>
-              
-                <tr>
-                  <td>port_id</td>
-                  <td><a href="#string">string</a></td>
-                  <td></td>
-                  <td><p>port unique identifier </p></td>
-                </tr>
-              
-                <tr>
-                  <td>channel_id</td>
-                  <td><a href="#string">string</a></td>
-                  <td></td>
-                  <td><p>channel unique identifier </p></td>
-                </tr>
-              
-                <tr>
-                  <td>packet_commitment_sequences</td>
-                  <td><a href="#uint64">uint64</a></td>
-                  <td>repeated</td>
-                  <td><p>list of packet sequences </p></td>
-                </tr>
-              
-            </tbody>
-          </table>
-
-          
-
-        
-      
-        <h3 id="ibc.core.channel.v1.QueryUnreceivedPacketsResponse">QueryUnreceivedPacketsResponse</h3>
-        <p>QueryUnreceivedPacketsResponse is the response type for the</p><p>Query/UnreceivedPacketCommitments RPC method</p>
-
-        
-          <table class="field-table">
-            <thead>
-              <tr><td>Field</td><td>Type</td><td>Label</td><td>Description</td></tr>
-            </thead>
-            <tbody>
-              
-                <tr>
-                  <td>sequences</td>
-                  <td><a href="#uint64">uint64</a></td>
-                  <td>repeated</td>
-                  <td><p>list of unreceived packet sequences </p></td>
-                </tr>
-              
-                <tr>
-                  <td>height</td>
-                  <td><a href="#ibc.core.client.v1.Height">ibc.core.client.v1.Height</a></td>
-                  <td></td>
-                  <td><p>query block height </p></td>
-                </tr>
-              
-            </tbody>
-          </table>
-
-          
-
-        
-      
-
-      
-
-      
-
-      
-        <h3 id="ibc.core.channel.v1.Query">Query</h3>
-        <p>Query provides defines the gRPC querier service</p>
-        <table class="enum-table">
-          <thead>
-            <tr><td>Method Name</td><td>Request Type</td><td>Response Type</td><td>Description</td></tr>
-          </thead>
-          <tbody>
-            
-              <tr>
-                <td>Channel</td>
-                <td><a href="#ibc.core.channel.v1.QueryChannelRequest">QueryChannelRequest</a></td>
-                <td><a href="#ibc.core.channel.v1.QueryChannelResponse">QueryChannelResponse</a></td>
-                <td><p>Channel queries an IBC Channel.</p></td>
-              </tr>
-            
-              <tr>
-                <td>Channels</td>
-                <td><a href="#ibc.core.channel.v1.QueryChannelsRequest">QueryChannelsRequest</a></td>
-                <td><a href="#ibc.core.channel.v1.QueryChannelsResponse">QueryChannelsResponse</a></td>
-                <td><p>Channels queries all the IBC channels of a chain.</p></td>
-              </tr>
-            
-              <tr>
-                <td>ConnectionChannels</td>
-                <td><a href="#ibc.core.channel.v1.QueryConnectionChannelsRequest">QueryConnectionChannelsRequest</a></td>
-                <td><a href="#ibc.core.channel.v1.QueryConnectionChannelsResponse">QueryConnectionChannelsResponse</a></td>
-                <td><p>ConnectionChannels queries all the channels associated with a connection
-end.</p></td>
-              </tr>
-            
-              <tr>
-                <td>ChannelClientState</td>
-                <td><a href="#ibc.core.channel.v1.QueryChannelClientStateRequest">QueryChannelClientStateRequest</a></td>
-                <td><a href="#ibc.core.channel.v1.QueryChannelClientStateResponse">QueryChannelClientStateResponse</a></td>
-                <td><p>ChannelClientState queries for the client state for the channel associated
-with the provided channel identifiers.</p></td>
-              </tr>
-            
-              <tr>
-                <td>ChannelConsensusState</td>
-                <td><a href="#ibc.core.channel.v1.QueryChannelConsensusStateRequest">QueryChannelConsensusStateRequest</a></td>
-                <td><a href="#ibc.core.channel.v1.QueryChannelConsensusStateResponse">QueryChannelConsensusStateResponse</a></td>
-                <td><p>ChannelConsensusState queries for the consensus state for the channel
-associated with the provided channel identifiers.</p></td>
-              </tr>
-            
-              <tr>
-                <td>PacketCommitment</td>
-                <td><a href="#ibc.core.channel.v1.QueryPacketCommitmentRequest">QueryPacketCommitmentRequest</a></td>
-                <td><a href="#ibc.core.channel.v1.QueryPacketCommitmentResponse">QueryPacketCommitmentResponse</a></td>
-                <td><p>PacketCommitment queries a stored packet commitment hash.</p></td>
-              </tr>
-            
-              <tr>
-                <td>PacketCommitments</td>
-                <td><a href="#ibc.core.channel.v1.QueryPacketCommitmentsRequest">QueryPacketCommitmentsRequest</a></td>
-                <td><a href="#ibc.core.channel.v1.QueryPacketCommitmentsResponse">QueryPacketCommitmentsResponse</a></td>
-                <td><p>PacketCommitments returns all the packet commitments hashes associated
-with a channel.</p></td>
-              </tr>
-            
-              <tr>
-                <td>PacketReceipt</td>
-                <td><a href="#ibc.core.channel.v1.QueryPacketReceiptRequest">QueryPacketReceiptRequest</a></td>
-                <td><a href="#ibc.core.channel.v1.QueryPacketReceiptResponse">QueryPacketReceiptResponse</a></td>
-                <td><p>PacketReceipt queries if a given packet sequence has been received on the
-queried chain</p></td>
-              </tr>
-            
-              <tr>
-                <td>PacketAcknowledgement</td>
-                <td><a href="#ibc.core.channel.v1.QueryPacketAcknowledgementRequest">QueryPacketAcknowledgementRequest</a></td>
-                <td><a href="#ibc.core.channel.v1.QueryPacketAcknowledgementResponse">QueryPacketAcknowledgementResponse</a></td>
-                <td><p>PacketAcknowledgement queries a stored packet acknowledgement hash.</p></td>
-              </tr>
-            
-              <tr>
-                <td>PacketAcknowledgements</td>
-                <td><a href="#ibc.core.channel.v1.QueryPacketAcknowledgementsRequest">QueryPacketAcknowledgementsRequest</a></td>
-                <td><a href="#ibc.core.channel.v1.QueryPacketAcknowledgementsResponse">QueryPacketAcknowledgementsResponse</a></td>
-                <td><p>PacketAcknowledgements returns all the packet acknowledgements associated
-with a channel.</p></td>
-              </tr>
-            
-              <tr>
-                <td>UnreceivedPackets</td>
-                <td><a href="#ibc.core.channel.v1.QueryUnreceivedPacketsRequest">QueryUnreceivedPacketsRequest</a></td>
-                <td><a href="#ibc.core.channel.v1.QueryUnreceivedPacketsResponse">QueryUnreceivedPacketsResponse</a></td>
-                <td><p>UnreceivedPackets returns all the unreceived IBC packets associated with a
-channel and sequences.</p></td>
-              </tr>
-            
-              <tr>
-                <td>UnreceivedAcks</td>
-                <td><a href="#ibc.core.channel.v1.QueryUnreceivedAcksRequest">QueryUnreceivedAcksRequest</a></td>
-                <td><a href="#ibc.core.channel.v1.QueryUnreceivedAcksResponse">QueryUnreceivedAcksResponse</a></td>
-                <td><p>UnreceivedAcks returns all the unreceived IBC acknowledgements associated
-with a channel and sequences.</p></td>
-              </tr>
-            
-              <tr>
-                <td>NextSequenceReceive</td>
-                <td><a href="#ibc.core.channel.v1.QueryNextSequenceReceiveRequest">QueryNextSequenceReceiveRequest</a></td>
-                <td><a href="#ibc.core.channel.v1.QueryNextSequenceReceiveResponse">QueryNextSequenceReceiveResponse</a></td>
-                <td><p>NextSequenceReceive returns the next receive sequence for a given channel.</p></td>
-              </tr>
-            
-          </tbody>
-        </table>
-
-        
-          
-          
-          <h4>Methods with HTTP bindings</h4>
-          <table>
-            <thead>
-              <tr>
-                <td>Method Name</td>
-                <td>Method</td>
-                <td>Pattern</td>
-                <td>Body</td>
-              </tr>
-            </thead>
-            <tbody>
-            
-              
-              
-              <tr>
-                <td>Channel</td>
-                <td>GET</td>
-                <td>/ibc/core/channel/v1/channels/{channel_id}/ports/{port_id}</td>
-                <td></td>
-              </tr>
-              
-            
-              
-              
-              <tr>
-                <td>Channels</td>
-                <td>GET</td>
-                <td>/ibc/core/channel/v1/channels</td>
-                <td></td>
-              </tr>
-              
-            
-              
-              
-              <tr>
-                <td>ConnectionChannels</td>
-                <td>GET</td>
-                <td>/ibc/core/channel/v1/connections/{connection}/channels</td>
-                <td></td>
-              </tr>
-              
-            
-              
-              
-              <tr>
-                <td>ChannelClientState</td>
-                <td>GET</td>
-                <td>/ibc/core/channel/v1/channels/{channel_id}/ports/{port_id}/client_state</td>
-                <td></td>
-              </tr>
-              
-            
-              
-              
-              <tr>
-                <td>ChannelConsensusState</td>
-                <td>GET</td>
-                <td>/ibc/core/channel/v1/channels/{channel_id}/ports/{port_id}/consensus_state/revision/{revision_number}/height/{revision_height}</td>
-                <td></td>
-              </tr>
-              
-            
-              
-              
-              <tr>
-                <td>PacketCommitment</td>
-                <td>GET</td>
-                <td>/ibc/core/channel/v1/channels/{channel_id}/ports/{port_id}/packet_commitments/{sequence}</td>
-                <td></td>
-              </tr>
-              
-            
-              
-              
-              <tr>
-                <td>PacketCommitments</td>
-                <td>GET</td>
-                <td>/ibc/core/channel/v1/channels/{channel_id}/ports/{port_id}/packet_commitments</td>
-                <td></td>
-              </tr>
-              
-            
-              
-              
-              <tr>
-                <td>PacketReceipt</td>
-                <td>GET</td>
-                <td>/ibc/core/channel/v1/channels/{channel_id}/ports/{port_id}/packet_receipts/{sequence}</td>
-                <td></td>
-              </tr>
-              
-            
-              
-              
-              <tr>
-                <td>PacketAcknowledgement</td>
-                <td>GET</td>
-                <td>/ibc/core/channel/v1/channels/{channel_id}/ports/{port_id}/packet_acks/{sequence}</td>
-                <td></td>
-              </tr>
-              
-            
-              
-              
-              <tr>
-                <td>PacketAcknowledgements</td>
-                <td>GET</td>
-                <td>/ibc/core/channel/v1/channels/{channel_id}/ports/{port_id}/packet_acknowledgements</td>
-                <td></td>
-              </tr>
-              
-            
-              
-              
-              <tr>
-                <td>UnreceivedPackets</td>
-                <td>GET</td>
-                <td>/ibc/core/channel/v1/channels/{channel_id}/ports/{port_id}/packet_commitments/{packet_commitment_sequences}/unreceived_packets</td>
-                <td></td>
-              </tr>
-              
-            
-              
-              
-              <tr>
-                <td>UnreceivedAcks</td>
-                <td>GET</td>
-                <td>/ibc/core/channel/v1/channels/{channel_id}/ports/{port_id}/packet_commitments/{packet_ack_sequences}/unreceived_acks</td>
-                <td></td>
-              </tr>
-              
-            
-              
-              
-              <tr>
-                <td>NextSequenceReceive</td>
-                <td>GET</td>
-                <td>/ibc/core/channel/v1/channels/{channel_id}/ports/{port_id}/next_sequence</td>
-                <td></td>
-              </tr>
-              
-            
-            </tbody>
-          </table>
-          
-        
-    
-      
-      <div class="file-heading">
-        <h2 id="ibc/core/channel/v1/tx.proto">ibc/core/channel/v1/tx.proto</h2><a href="#title">Top</a>
-      </div>
-      <p></p>
-
-      
-        <h3 id="ibc.core.channel.v1.MsgAcknowledgement">MsgAcknowledgement</h3>
-        <p>MsgAcknowledgement receives incoming IBC acknowledgement</p>
-
-        
-          <table class="field-table">
-            <thead>
-              <tr><td>Field</td><td>Type</td><td>Label</td><td>Description</td></tr>
-            </thead>
-            <tbody>
-              
-                <tr>
-                  <td>packet</td>
-                  <td><a href="#ibc.core.channel.v1.Packet">Packet</a></td>
-                  <td></td>
-                  <td><p> </p></td>
-                </tr>
-              
-                <tr>
-                  <td>acknowledgement</td>
-                  <td><a href="#bytes">bytes</a></td>
-                  <td></td>
-                  <td><p> </p></td>
-                </tr>
-              
-                <tr>
-                  <td>proof_acked</td>
-                  <td><a href="#bytes">bytes</a></td>
-                  <td></td>
-                  <td><p> </p></td>
-                </tr>
-              
-                <tr>
-                  <td>proof_height</td>
-                  <td><a href="#ibc.core.client.v1.Height">ibc.core.client.v1.Height</a></td>
-                  <td></td>
-                  <td><p> </p></td>
-                </tr>
-              
-                <tr>
-                  <td>signer</td>
-                  <td><a href="#string">string</a></td>
-                  <td></td>
-                  <td><p> </p></td>
-                </tr>
-              
-            </tbody>
-          </table>
-
-          
-
-        
-      
-        <h3 id="ibc.core.channel.v1.MsgAcknowledgementResponse">MsgAcknowledgementResponse</h3>
-        <p>MsgAcknowledgementResponse defines the Msg/Acknowledgement response type.</p>
-
-        
-
-        
-      
-        <h3 id="ibc.core.channel.v1.MsgChannelCloseConfirm">MsgChannelCloseConfirm</h3>
-        <p>MsgChannelCloseConfirm defines a msg sent by a Relayer to Chain B</p><p>to acknowledge the change of channel state to CLOSED on Chain A.</p>
-
-        
-          <table class="field-table">
-            <thead>
-              <tr><td>Field</td><td>Type</td><td>Label</td><td>Description</td></tr>
-            </thead>
-            <tbody>
-              
-                <tr>
-                  <td>port_id</td>
-                  <td><a href="#string">string</a></td>
-                  <td></td>
-                  <td><p> </p></td>
-                </tr>
-              
-                <tr>
-                  <td>channel_id</td>
-                  <td><a href="#string">string</a></td>
-                  <td></td>
-                  <td><p> </p></td>
-                </tr>
-              
-                <tr>
-                  <td>proof_init</td>
-                  <td><a href="#bytes">bytes</a></td>
-                  <td></td>
-                  <td><p> </p></td>
-                </tr>
-              
-                <tr>
-                  <td>proof_height</td>
-                  <td><a href="#ibc.core.client.v1.Height">ibc.core.client.v1.Height</a></td>
-                  <td></td>
-                  <td><p> </p></td>
-                </tr>
-              
-                <tr>
-                  <td>signer</td>
-                  <td><a href="#string">string</a></td>
-                  <td></td>
-                  <td><p> </p></td>
-                </tr>
-              
-            </tbody>
-          </table>
-
-          
-
-        
-      
-        <h3 id="ibc.core.channel.v1.MsgChannelCloseConfirmResponse">MsgChannelCloseConfirmResponse</h3>
-        <p>MsgChannelCloseConfirmResponse defines the Msg/ChannelCloseConfirm response</p><p>type.</p>
-
-        
-
-        
-      
-        <h3 id="ibc.core.channel.v1.MsgChannelCloseInit">MsgChannelCloseInit</h3>
-        <p>MsgChannelCloseInit defines a msg sent by a Relayer to Chain A</p><p>to close a channel with Chain B.</p>
-
-        
-          <table class="field-table">
-            <thead>
-              <tr><td>Field</td><td>Type</td><td>Label</td><td>Description</td></tr>
-            </thead>
-            <tbody>
-              
-                <tr>
-                  <td>port_id</td>
-                  <td><a href="#string">string</a></td>
-                  <td></td>
-                  <td><p> </p></td>
-                </tr>
-              
-                <tr>
-                  <td>channel_id</td>
-                  <td><a href="#string">string</a></td>
-                  <td></td>
-                  <td><p> </p></td>
-                </tr>
-              
-                <tr>
-                  <td>signer</td>
-                  <td><a href="#string">string</a></td>
-                  <td></td>
-                  <td><p> </p></td>
-                </tr>
-              
-            </tbody>
-          </table>
-
-          
-
-        
-      
-        <h3 id="ibc.core.channel.v1.MsgChannelCloseInitResponse">MsgChannelCloseInitResponse</h3>
-        <p>MsgChannelCloseInitResponse defines the Msg/ChannelCloseInit response type.</p>
-
-        
-
-        
-      
-        <h3 id="ibc.core.channel.v1.MsgChannelOpenAck">MsgChannelOpenAck</h3>
-        <p>MsgChannelOpenAck defines a msg sent by a Relayer to Chain A to acknowledge</p><p>the change of channel state to TRYOPEN on Chain B.</p>
-
-        
-          <table class="field-table">
-            <thead>
-              <tr><td>Field</td><td>Type</td><td>Label</td><td>Description</td></tr>
-            </thead>
-            <tbody>
-              
-                <tr>
-                  <td>port_id</td>
-                  <td><a href="#string">string</a></td>
-                  <td></td>
-                  <td><p> </p></td>
-                </tr>
-              
-                <tr>
-                  <td>channel_id</td>
-                  <td><a href="#string">string</a></td>
-                  <td></td>
-                  <td><p> </p></td>
-                </tr>
-              
-                <tr>
-                  <td>counterparty_channel_id</td>
-                  <td><a href="#string">string</a></td>
-                  <td></td>
-                  <td><p> </p></td>
-                </tr>
-              
-                <tr>
-                  <td>counterparty_version</td>
-                  <td><a href="#string">string</a></td>
-                  <td></td>
-                  <td><p> </p></td>
-                </tr>
-              
-                <tr>
-                  <td>proof_try</td>
-                  <td><a href="#bytes">bytes</a></td>
-                  <td></td>
-                  <td><p> </p></td>
-                </tr>
-              
-                <tr>
-                  <td>proof_height</td>
-                  <td><a href="#ibc.core.client.v1.Height">ibc.core.client.v1.Height</a></td>
-                  <td></td>
-                  <td><p> </p></td>
-                </tr>
-              
-                <tr>
-                  <td>signer</td>
-                  <td><a href="#string">string</a></td>
-                  <td></td>
-                  <td><p> </p></td>
-                </tr>
-              
-            </tbody>
-          </table>
-
-          
-
-        
-      
-        <h3 id="ibc.core.channel.v1.MsgChannelOpenAckResponse">MsgChannelOpenAckResponse</h3>
-        <p>MsgChannelOpenAckResponse defines the Msg/ChannelOpenAck response type.</p>
-
-        
-
-        
-      
-        <h3 id="ibc.core.channel.v1.MsgChannelOpenConfirm">MsgChannelOpenConfirm</h3>
-        <p>MsgChannelOpenConfirm defines a msg sent by a Relayer to Chain B to</p><p>acknowledge the change of channel state to OPEN on Chain A.</p>
-
-        
-          <table class="field-table">
-            <thead>
-              <tr><td>Field</td><td>Type</td><td>Label</td><td>Description</td></tr>
-            </thead>
-            <tbody>
-              
-                <tr>
-                  <td>port_id</td>
-                  <td><a href="#string">string</a></td>
-                  <td></td>
-                  <td><p> </p></td>
-                </tr>
-              
-                <tr>
-                  <td>channel_id</td>
-                  <td><a href="#string">string</a></td>
-                  <td></td>
-                  <td><p> </p></td>
-                </tr>
-              
-                <tr>
-                  <td>proof_ack</td>
-                  <td><a href="#bytes">bytes</a></td>
-                  <td></td>
-                  <td><p> </p></td>
-                </tr>
-              
-                <tr>
-                  <td>proof_height</td>
-                  <td><a href="#ibc.core.client.v1.Height">ibc.core.client.v1.Height</a></td>
-                  <td></td>
-                  <td><p> </p></td>
-                </tr>
-              
-                <tr>
-                  <td>signer</td>
-                  <td><a href="#string">string</a></td>
-                  <td></td>
-                  <td><p> </p></td>
-                </tr>
-              
-            </tbody>
-          </table>
-
-          
-
-        
-      
-        <h3 id="ibc.core.channel.v1.MsgChannelOpenConfirmResponse">MsgChannelOpenConfirmResponse</h3>
-        <p>MsgChannelOpenConfirmResponse defines the Msg/ChannelOpenConfirm response</p><p>type.</p>
-
-        
-
-        
-      
-        <h3 id="ibc.core.channel.v1.MsgChannelOpenInit">MsgChannelOpenInit</h3>
-        <p>MsgChannelOpenInit defines an sdk.Msg to initialize a channel handshake. It</p><p>is called by a relayer on Chain A.</p>
-
-        
-          <table class="field-table">
-            <thead>
-              <tr><td>Field</td><td>Type</td><td>Label</td><td>Description</td></tr>
-            </thead>
-            <tbody>
-              
-                <tr>
-                  <td>port_id</td>
-                  <td><a href="#string">string</a></td>
-                  <td></td>
-                  <td><p> </p></td>
-                </tr>
-              
-                <tr>
-                  <td>channel</td>
-                  <td><a href="#ibc.core.channel.v1.Channel">Channel</a></td>
-                  <td></td>
-                  <td><p> </p></td>
-                </tr>
-              
-                <tr>
-                  <td>signer</td>
-                  <td><a href="#string">string</a></td>
-                  <td></td>
-                  <td><p> </p></td>
-                </tr>
-              
-            </tbody>
-          </table>
-
-          
-
-        
-      
-        <h3 id="ibc.core.channel.v1.MsgChannelOpenInitResponse">MsgChannelOpenInitResponse</h3>
-        <p>MsgChannelOpenInitResponse defines the Msg/ChannelOpenInit response type.</p>
-
-        
-
-        
-      
-        <h3 id="ibc.core.channel.v1.MsgChannelOpenTry">MsgChannelOpenTry</h3>
-        <p>MsgChannelOpenInit defines a msg sent by a Relayer to try to open a channel</p><p>on Chain B.</p>
-
-        
-          <table class="field-table">
-            <thead>
-              <tr><td>Field</td><td>Type</td><td>Label</td><td>Description</td></tr>
-            </thead>
-            <tbody>
-              
-                <tr>
-                  <td>port_id</td>
-                  <td><a href="#string">string</a></td>
-                  <td></td>
-                  <td><p> </p></td>
-                </tr>
-              
-                <tr>
-                  <td>previous_channel_id</td>
-                  <td><a href="#string">string</a></td>
-                  <td></td>
-                  <td><p>in the case of crossing hello&#39;s, when both chains call OpenInit, we need
-the channel identifier of the previous channel in state INIT </p></td>
-                </tr>
-              
-                <tr>
-                  <td>channel</td>
-                  <td><a href="#ibc.core.channel.v1.Channel">Channel</a></td>
-                  <td></td>
-                  <td><p> </p></td>
-                </tr>
-              
-                <tr>
-                  <td>counterparty_version</td>
-                  <td><a href="#string">string</a></td>
-                  <td></td>
-                  <td><p> </p></td>
-                </tr>
-              
-                <tr>
-                  <td>proof_init</td>
-                  <td><a href="#bytes">bytes</a></td>
-                  <td></td>
-                  <td><p> </p></td>
-                </tr>
-              
-                <tr>
-                  <td>proof_height</td>
-                  <td><a href="#ibc.core.client.v1.Height">ibc.core.client.v1.Height</a></td>
-                  <td></td>
-                  <td><p> </p></td>
-                </tr>
-              
-                <tr>
-                  <td>signer</td>
-                  <td><a href="#string">string</a></td>
-                  <td></td>
-                  <td><p> </p></td>
-                </tr>
-              
-            </tbody>
-          </table>
-
-          
-
-        
-      
-        <h3 id="ibc.core.channel.v1.MsgChannelOpenTryResponse">MsgChannelOpenTryResponse</h3>
-        <p>MsgChannelOpenTryResponse defines the Msg/ChannelOpenTry response type.</p>
-
-        
-
-        
-      
-        <h3 id="ibc.core.channel.v1.MsgRecvPacket">MsgRecvPacket</h3>
-        <p>MsgRecvPacket receives incoming IBC packet</p>
-
-        
-          <table class="field-table">
-            <thead>
-              <tr><td>Field</td><td>Type</td><td>Label</td><td>Description</td></tr>
-            </thead>
-            <tbody>
-              
-                <tr>
-                  <td>packet</td>
-                  <td><a href="#ibc.core.channel.v1.Packet">Packet</a></td>
-                  <td></td>
-                  <td><p> </p></td>
-                </tr>
-              
-                <tr>
-                  <td>proof_commitment</td>
-                  <td><a href="#bytes">bytes</a></td>
-                  <td></td>
-                  <td><p> </p></td>
-                </tr>
-              
-                <tr>
-                  <td>proof_height</td>
-                  <td><a href="#ibc.core.client.v1.Height">ibc.core.client.v1.Height</a></td>
-                  <td></td>
-                  <td><p> </p></td>
-                </tr>
-              
-                <tr>
-                  <td>signer</td>
-                  <td><a href="#string">string</a></td>
-                  <td></td>
-                  <td><p> </p></td>
-                </tr>
-              
-            </tbody>
-          </table>
-
-          
-
-        
-      
-        <h3 id="ibc.core.channel.v1.MsgRecvPacketResponse">MsgRecvPacketResponse</h3>
-        <p>MsgRecvPacketResponse defines the Msg/RecvPacket response type.</p>
-
-        
-
-        
-      
-        <h3 id="ibc.core.channel.v1.MsgTimeout">MsgTimeout</h3>
-        <p>MsgTimeout receives timed-out packet</p>
-
-        
-          <table class="field-table">
-            <thead>
-              <tr><td>Field</td><td>Type</td><td>Label</td><td>Description</td></tr>
-            </thead>
-            <tbody>
-              
-                <tr>
-                  <td>packet</td>
-                  <td><a href="#ibc.core.channel.v1.Packet">Packet</a></td>
-                  <td></td>
-                  <td><p> </p></td>
-                </tr>
-              
-                <tr>
-                  <td>proof_unreceived</td>
-                  <td><a href="#bytes">bytes</a></td>
-                  <td></td>
-                  <td><p> </p></td>
-                </tr>
-              
-                <tr>
-                  <td>proof_height</td>
-                  <td><a href="#ibc.core.client.v1.Height">ibc.core.client.v1.Height</a></td>
-                  <td></td>
-                  <td><p> </p></td>
-                </tr>
-              
-                <tr>
-                  <td>next_sequence_recv</td>
-                  <td><a href="#uint64">uint64</a></td>
-                  <td></td>
-                  <td><p> </p></td>
-                </tr>
-              
-                <tr>
-                  <td>signer</td>
-                  <td><a href="#string">string</a></td>
-                  <td></td>
-                  <td><p> </p></td>
-                </tr>
-              
-            </tbody>
-          </table>
-
-          
-
-        
-      
-        <h3 id="ibc.core.channel.v1.MsgTimeoutOnClose">MsgTimeoutOnClose</h3>
-        <p>MsgTimeoutOnClose timed-out packet upon counterparty channel closure.</p>
-
-        
-          <table class="field-table">
-            <thead>
-              <tr><td>Field</td><td>Type</td><td>Label</td><td>Description</td></tr>
-            </thead>
-            <tbody>
-              
-                <tr>
-                  <td>packet</td>
-                  <td><a href="#ibc.core.channel.v1.Packet">Packet</a></td>
-                  <td></td>
-                  <td><p> </p></td>
-                </tr>
-              
-                <tr>
-                  <td>proof_unreceived</td>
-                  <td><a href="#bytes">bytes</a></td>
-                  <td></td>
-                  <td><p> </p></td>
-                </tr>
-              
-                <tr>
-                  <td>proof_close</td>
-                  <td><a href="#bytes">bytes</a></td>
-                  <td></td>
-                  <td><p> </p></td>
-                </tr>
-              
-                <tr>
-                  <td>proof_height</td>
-                  <td><a href="#ibc.core.client.v1.Height">ibc.core.client.v1.Height</a></td>
-                  <td></td>
-                  <td><p> </p></td>
-                </tr>
-              
-                <tr>
-                  <td>next_sequence_recv</td>
-                  <td><a href="#uint64">uint64</a></td>
-                  <td></td>
-                  <td><p> </p></td>
-                </tr>
-              
-                <tr>
-                  <td>signer</td>
-                  <td><a href="#string">string</a></td>
-                  <td></td>
-                  <td><p> </p></td>
-                </tr>
-              
-            </tbody>
-          </table>
-
-          
-
-        
-      
-        <h3 id="ibc.core.channel.v1.MsgTimeoutOnCloseResponse">MsgTimeoutOnCloseResponse</h3>
-        <p>MsgTimeoutOnCloseResponse defines the Msg/TimeoutOnClose response type.</p>
-
-        
-
-        
-      
-        <h3 id="ibc.core.channel.v1.MsgTimeoutResponse">MsgTimeoutResponse</h3>
-        <p>MsgTimeoutResponse defines the Msg/Timeout response type.</p>
-
-        
-
-        
-      
-
-      
-
-      
-
-      
-        <h3 id="ibc.core.channel.v1.Msg">Msg</h3>
-        <p>Msg defines the ibc/channel Msg service.</p>
-        <table class="enum-table">
-          <thead>
-            <tr><td>Method Name</td><td>Request Type</td><td>Response Type</td><td>Description</td></tr>
-          </thead>
-          <tbody>
-            
-              <tr>
-                <td>ChannelOpenInit</td>
-                <td><a href="#ibc.core.channel.v1.MsgChannelOpenInit">MsgChannelOpenInit</a></td>
-                <td><a href="#ibc.core.channel.v1.MsgChannelOpenInitResponse">MsgChannelOpenInitResponse</a></td>
-                <td><p>ChannelOpenInit defines a rpc handler method for MsgChannelOpenInit.</p></td>
-              </tr>
-            
-              <tr>
-                <td>ChannelOpenTry</td>
-                <td><a href="#ibc.core.channel.v1.MsgChannelOpenTry">MsgChannelOpenTry</a></td>
-                <td><a href="#ibc.core.channel.v1.MsgChannelOpenTryResponse">MsgChannelOpenTryResponse</a></td>
-                <td><p>ChannelOpenTry defines a rpc handler method for MsgChannelOpenTry.</p></td>
-              </tr>
-            
-              <tr>
-                <td>ChannelOpenAck</td>
-                <td><a href="#ibc.core.channel.v1.MsgChannelOpenAck">MsgChannelOpenAck</a></td>
-                <td><a href="#ibc.core.channel.v1.MsgChannelOpenAckResponse">MsgChannelOpenAckResponse</a></td>
-                <td><p>ChannelOpenAck defines a rpc handler method for MsgChannelOpenAck.</p></td>
-              </tr>
-            
-              <tr>
-                <td>ChannelOpenConfirm</td>
-                <td><a href="#ibc.core.channel.v1.MsgChannelOpenConfirm">MsgChannelOpenConfirm</a></td>
-                <td><a href="#ibc.core.channel.v1.MsgChannelOpenConfirmResponse">MsgChannelOpenConfirmResponse</a></td>
-                <td><p>ChannelOpenConfirm defines a rpc handler method for MsgChannelOpenConfirm.</p></td>
-              </tr>
-            
-              <tr>
-                <td>ChannelCloseInit</td>
-                <td><a href="#ibc.core.channel.v1.MsgChannelCloseInit">MsgChannelCloseInit</a></td>
-                <td><a href="#ibc.core.channel.v1.MsgChannelCloseInitResponse">MsgChannelCloseInitResponse</a></td>
-                <td><p>ChannelCloseInit defines a rpc handler method for MsgChannelCloseInit.</p></td>
-              </tr>
-            
-              <tr>
-                <td>ChannelCloseConfirm</td>
-                <td><a href="#ibc.core.channel.v1.MsgChannelCloseConfirm">MsgChannelCloseConfirm</a></td>
-                <td><a href="#ibc.core.channel.v1.MsgChannelCloseConfirmResponse">MsgChannelCloseConfirmResponse</a></td>
-                <td><p>ChannelCloseConfirm defines a rpc handler method for
-MsgChannelCloseConfirm.</p></td>
-              </tr>
-            
-              <tr>
-                <td>RecvPacket</td>
-                <td><a href="#ibc.core.channel.v1.MsgRecvPacket">MsgRecvPacket</a></td>
-                <td><a href="#ibc.core.channel.v1.MsgRecvPacketResponse">MsgRecvPacketResponse</a></td>
-                <td><p>RecvPacket defines a rpc handler method for MsgRecvPacket.</p></td>
-              </tr>
-            
-              <tr>
-                <td>Timeout</td>
-                <td><a href="#ibc.core.channel.v1.MsgTimeout">MsgTimeout</a></td>
-                <td><a href="#ibc.core.channel.v1.MsgTimeoutResponse">MsgTimeoutResponse</a></td>
-                <td><p>Timeout defines a rpc handler method for MsgTimeout.</p></td>
-              </tr>
-            
-              <tr>
-                <td>TimeoutOnClose</td>
-                <td><a href="#ibc.core.channel.v1.MsgTimeoutOnClose">MsgTimeoutOnClose</a></td>
-                <td><a href="#ibc.core.channel.v1.MsgTimeoutOnCloseResponse">MsgTimeoutOnCloseResponse</a></td>
-                <td><p>TimeoutOnClose defines a rpc handler method for MsgTimeoutOnClose.</p></td>
-              </tr>
-            
-              <tr>
-                <td>Acknowledgement</td>
-                <td><a href="#ibc.core.channel.v1.MsgAcknowledgement">MsgAcknowledgement</a></td>
-                <td><a href="#ibc.core.channel.v1.MsgAcknowledgementResponse">MsgAcknowledgementResponse</a></td>
-                <td><p>Acknowledgement defines a rpc handler method for MsgAcknowledgement.</p></td>
-              </tr>
-            
-          </tbody>
-        </table>
-
-        
-    
-      
-      <div class="file-heading">
-        <h2 id="ibc/core/client/v1/genesis.proto">ibc/core/client/v1/genesis.proto</h2><a href="#title">Top</a>
-      </div>
-      <p></p>
-
-      
-        <h3 id="ibc.core.client.v1.GenesisMetadata">GenesisMetadata</h3>
-        <p>GenesisMetadata defines the genesis type for metadata that clients may return</p><p>with ExportMetadata</p>
-
-        
-          <table class="field-table">
-            <thead>
-              <tr><td>Field</td><td>Type</td><td>Label</td><td>Description</td></tr>
-            </thead>
-            <tbody>
-              
-                <tr>
-                  <td>key</td>
-                  <td><a href="#bytes">bytes</a></td>
-                  <td></td>
-                  <td><p>store key of metadata without clientID-prefix </p></td>
-                </tr>
-              
-                <tr>
-                  <td>value</td>
-                  <td><a href="#bytes">bytes</a></td>
-                  <td></td>
-                  <td><p>metadata value </p></td>
-                </tr>
-              
-            </tbody>
-          </table>
-
-          
-
-        
-      
-        <h3 id="ibc.core.client.v1.GenesisState">GenesisState</h3>
-        <p>GenesisState defines the ibc client submodule's genesis state.</p>
-
-        
-          <table class="field-table">
-            <thead>
-              <tr><td>Field</td><td>Type</td><td>Label</td><td>Description</td></tr>
-            </thead>
-            <tbody>
-              
-                <tr>
-                  <td>clients</td>
-                  <td><a href="#ibc.core.client.v1.IdentifiedClientState">IdentifiedClientState</a></td>
-                  <td>repeated</td>
-                  <td><p>client states with their corresponding identifiers </p></td>
-                </tr>
-              
-                <tr>
-                  <td>clients_consensus</td>
-                  <td><a href="#ibc.core.client.v1.ClientConsensusStates">ClientConsensusStates</a></td>
-                  <td>repeated</td>
-                  <td><p>consensus states from each client </p></td>
-                </tr>
-              
-                <tr>
-                  <td>clients_metadata</td>
-                  <td><a href="#ibc.core.client.v1.IdentifiedGenesisMetadata">IdentifiedGenesisMetadata</a></td>
-                  <td>repeated</td>
-                  <td><p>metadata from each client </p></td>
-                </tr>
-              
-                <tr>
-                  <td>params</td>
-                  <td><a href="#ibc.core.client.v1.Params">Params</a></td>
-                  <td></td>
-                  <td><p> </p></td>
-                </tr>
-              
-                <tr>
-                  <td>create_localhost</td>
-                  <td><a href="#bool">bool</a></td>
-                  <td></td>
-                  <td><p>create localhost on initialization </p></td>
-                </tr>
-              
-                <tr>
-                  <td>next_client_sequence</td>
-                  <td><a href="#uint64">uint64</a></td>
-                  <td></td>
-                  <td><p>the sequence for the next generated client identifier </p></td>
-                </tr>
-              
-            </tbody>
-          </table>
-
-          
-
-        
-      
-        <h3 id="ibc.core.client.v1.IdentifiedGenesisMetadata">IdentifiedGenesisMetadata</h3>
-        <p>IdentifiedGenesisMetadata has the client metadata with the corresponding</p><p>client id.</p>
-
-        
-          <table class="field-table">
-            <thead>
-              <tr><td>Field</td><td>Type</td><td>Label</td><td>Description</td></tr>
-            </thead>
-            <tbody>
-              
-                <tr>
-                  <td>client_id</td>
-                  <td><a href="#string">string</a></td>
-                  <td></td>
-                  <td><p> </p></td>
-                </tr>
-              
-                <tr>
-                  <td>client_metadata</td>
-                  <td><a href="#ibc.core.client.v1.GenesisMetadata">GenesisMetadata</a></td>
-                  <td>repeated</td>
-                  <td><p> </p></td>
-                </tr>
-              
-            </tbody>
-          </table>
-
-          
-
-        
-      
-
-      
-
-      
-
-      
-    
-      
-      <div class="file-heading">
-        <h2 id="ibc/core/client/v1/query.proto">ibc/core/client/v1/query.proto</h2><a href="#title">Top</a>
-      </div>
-      <p></p>
-
-      
-        <h3 id="ibc.core.client.v1.QueryClientParamsRequest">QueryClientParamsRequest</h3>
-        <p>QueryClientParamsRequest is the request type for the Query/ClientParams RPC</p><p>method.</p>
-
-        
-
-        
-      
-        <h3 id="ibc.core.client.v1.QueryClientParamsResponse">QueryClientParamsResponse</h3>
-        <p>QueryClientParamsResponse is the response type for the Query/ClientParams RPC</p><p>method.</p>
-
-        
-          <table class="field-table">
-            <thead>
-              <tr><td>Field</td><td>Type</td><td>Label</td><td>Description</td></tr>
-            </thead>
-            <tbody>
-              
-                <tr>
-                  <td>params</td>
-                  <td><a href="#ibc.core.client.v1.Params">Params</a></td>
-                  <td></td>
-                  <td><p>params defines the parameters of the module. </p></td>
-                </tr>
-              
-            </tbody>
-          </table>
-
-          
-
-        
-      
-        <h3 id="ibc.core.client.v1.QueryClientStateRequest">QueryClientStateRequest</h3>
-        <p>QueryClientStateRequest is the request type for the Query/ClientState RPC</p><p>method</p>
-
-        
-          <table class="field-table">
-            <thead>
-              <tr><td>Field</td><td>Type</td><td>Label</td><td>Description</td></tr>
-            </thead>
-            <tbody>
-              
-                <tr>
-                  <td>client_id</td>
-                  <td><a href="#string">string</a></td>
-                  <td></td>
-                  <td><p>client state unique identifier </p></td>
-                </tr>
-              
-            </tbody>
-          </table>
-
-          
-
-        
-      
-        <h3 id="ibc.core.client.v1.QueryClientStateResponse">QueryClientStateResponse</h3>
-        <p>QueryClientStateResponse is the response type for the Query/ClientState RPC</p><p>method. Besides the client state, it includes a proof and the height from</p><p>which the proof was retrieved.</p>
-
-        
-          <table class="field-table">
-            <thead>
-              <tr><td>Field</td><td>Type</td><td>Label</td><td>Description</td></tr>
-            </thead>
-            <tbody>
-              
-                <tr>
-                  <td>client_state</td>
-                  <td><a href="#google.protobuf.Any">google.protobuf.Any</a></td>
-                  <td></td>
-                  <td><p>client state associated with the request identifier </p></td>
-                </tr>
-              
-                <tr>
-                  <td>proof</td>
-                  <td><a href="#bytes">bytes</a></td>
-                  <td></td>
-                  <td><p>merkle proof of existence </p></td>
-                </tr>
-              
-                <tr>
-                  <td>proof_height</td>
-                  <td><a href="#ibc.core.client.v1.Height">Height</a></td>
-                  <td></td>
-                  <td><p>height at which the proof was retrieved </p></td>
-                </tr>
-              
-            </tbody>
-          </table>
-
-          
-
-        
-      
-        <h3 id="ibc.core.client.v1.QueryClientStatesRequest">QueryClientStatesRequest</h3>
-        <p>QueryClientStatesRequest is the request type for the Query/ClientStates RPC</p><p>method</p>
-
-        
-          <table class="field-table">
-            <thead>
-              <tr><td>Field</td><td>Type</td><td>Label</td><td>Description</td></tr>
-            </thead>
-            <tbody>
-              
-                <tr>
-                  <td>pagination</td>
-                  <td><a href="#cosmos.base.query.v1beta1.PageRequest">cosmos.base.query.v1beta1.PageRequest</a></td>
-                  <td></td>
-                  <td><p>pagination request </p></td>
-                </tr>
-              
-            </tbody>
-          </table>
-
-          
-
-        
-      
-        <h3 id="ibc.core.client.v1.QueryClientStatesResponse">QueryClientStatesResponse</h3>
-        <p>QueryClientStatesResponse is the response type for the Query/ClientStates RPC</p><p>method.</p>
-
-        
-          <table class="field-table">
-            <thead>
-              <tr><td>Field</td><td>Type</td><td>Label</td><td>Description</td></tr>
-            </thead>
-            <tbody>
-              
-                <tr>
-                  <td>client_states</td>
-                  <td><a href="#ibc.core.client.v1.IdentifiedClientState">IdentifiedClientState</a></td>
-                  <td>repeated</td>
-                  <td><p>list of stored ClientStates of the chain. </p></td>
-                </tr>
-              
-                <tr>
-                  <td>pagination</td>
-                  <td><a href="#cosmos.base.query.v1beta1.PageResponse">cosmos.base.query.v1beta1.PageResponse</a></td>
-                  <td></td>
-                  <td><p>pagination response </p></td>
-                </tr>
-              
-            </tbody>
-          </table>
-
-          
-
-        
-      
-        <h3 id="ibc.core.client.v1.QueryConsensusStateRequest">QueryConsensusStateRequest</h3>
-        <p>QueryConsensusStateRequest is the request type for the Query/ConsensusState</p><p>RPC method. Besides the consensus state, it includes a proof and the height</p><p>from which the proof was retrieved.</p>
-
-        
-          <table class="field-table">
-            <thead>
-              <tr><td>Field</td><td>Type</td><td>Label</td><td>Description</td></tr>
-            </thead>
-            <tbody>
-              
-                <tr>
-                  <td>client_id</td>
-                  <td><a href="#string">string</a></td>
-                  <td></td>
-                  <td><p>client identifier </p></td>
-                </tr>
-              
-                <tr>
-                  <td>revision_number</td>
-                  <td><a href="#uint64">uint64</a></td>
-                  <td></td>
-                  <td><p>consensus state revision number </p></td>
-                </tr>
-              
-                <tr>
-                  <td>revision_height</td>
-                  <td><a href="#uint64">uint64</a></td>
-                  <td></td>
-                  <td><p>consensus state revision height </p></td>
-                </tr>
-              
-                <tr>
-                  <td>latest_height</td>
-                  <td><a href="#bool">bool</a></td>
-                  <td></td>
-                  <td><p>latest_height overrrides the height field and queries the latest stored
-ConsensusState </p></td>
-                </tr>
-              
-            </tbody>
-          </table>
-
-          
-
-        
-      
-        <h3 id="ibc.core.client.v1.QueryConsensusStateResponse">QueryConsensusStateResponse</h3>
-        <p>QueryConsensusStateResponse is the response type for the Query/ConsensusState</p><p>RPC method</p>
-
-        
-          <table class="field-table">
-            <thead>
-              <tr><td>Field</td><td>Type</td><td>Label</td><td>Description</td></tr>
-            </thead>
-            <tbody>
-              
-                <tr>
-                  <td>consensus_state</td>
-                  <td><a href="#google.protobuf.Any">google.protobuf.Any</a></td>
-                  <td></td>
-                  <td><p>consensus state associated with the client identifier at the given height </p></td>
-                </tr>
-              
-                <tr>
-                  <td>proof</td>
-                  <td><a href="#bytes">bytes</a></td>
-                  <td></td>
-                  <td><p>merkle proof of existence </p></td>
-                </tr>
-              
-                <tr>
-                  <td>proof_height</td>
-                  <td><a href="#ibc.core.client.v1.Height">Height</a></td>
-                  <td></td>
-                  <td><p>height at which the proof was retrieved </p></td>
-                </tr>
-              
-            </tbody>
-          </table>
-
-          
-
-        
-      
-        <h3 id="ibc.core.client.v1.QueryConsensusStatesRequest">QueryConsensusStatesRequest</h3>
-        <p>QueryConsensusStatesRequest is the request type for the Query/ConsensusStates</p><p>RPC method.</p>
-
-        
-          <table class="field-table">
-            <thead>
-              <tr><td>Field</td><td>Type</td><td>Label</td><td>Description</td></tr>
-            </thead>
-            <tbody>
-              
-                <tr>
-                  <td>client_id</td>
-                  <td><a href="#string">string</a></td>
-                  <td></td>
-                  <td><p>client identifier </p></td>
-                </tr>
-              
-                <tr>
-                  <td>pagination</td>
-                  <td><a href="#cosmos.base.query.v1beta1.PageRequest">cosmos.base.query.v1beta1.PageRequest</a></td>
-                  <td></td>
-                  <td><p>pagination request </p></td>
-                </tr>
-              
-            </tbody>
-          </table>
-
-          
-
-        
-      
-        <h3 id="ibc.core.client.v1.QueryConsensusStatesResponse">QueryConsensusStatesResponse</h3>
-        <p>QueryConsensusStatesResponse is the response type for the</p><p>Query/ConsensusStates RPC method</p>
-
-        
-          <table class="field-table">
-            <thead>
-              <tr><td>Field</td><td>Type</td><td>Label</td><td>Description</td></tr>
-            </thead>
-            <tbody>
-              
-                <tr>
-                  <td>consensus_states</td>
-                  <td><a href="#ibc.core.client.v1.ConsensusStateWithHeight">ConsensusStateWithHeight</a></td>
-                  <td>repeated</td>
-                  <td><p>consensus states associated with the identifier </p></td>
-                </tr>
-              
-                <tr>
-                  <td>pagination</td>
-                  <td><a href="#cosmos.base.query.v1beta1.PageResponse">cosmos.base.query.v1beta1.PageResponse</a></td>
-                  <td></td>
-                  <td><p>pagination response </p></td>
-                </tr>
-              
-            </tbody>
-          </table>
-
-          
-
-        
-      
-        <h3 id="ibc.core.client.v1.QueryUpgradedClientStateRequest">QueryUpgradedClientStateRequest</h3>
-        <p>QueryUpgradedClientStateRequest is the request type for the</p><p>Query/UpgradedClientState RPC method</p>
-
-        
-
-        
-      
-        <h3 id="ibc.core.client.v1.QueryUpgradedClientStateResponse">QueryUpgradedClientStateResponse</h3>
-        <p>QueryUpgradedClientStateResponse is the response type for the</p><p>Query/UpgradedClientState RPC method.</p>
-
-        
-          <table class="field-table">
-            <thead>
-              <tr><td>Field</td><td>Type</td><td>Label</td><td>Description</td></tr>
-            </thead>
-            <tbody>
-              
-                <tr>
-                  <td>upgraded_client_state</td>
-                  <td><a href="#google.protobuf.Any">google.protobuf.Any</a></td>
-                  <td></td>
-                  <td><p>client state associated with the request identifier </p></td>
-                </tr>
-              
-            </tbody>
-          </table>
-
-          
-
-        
-      
-        <h3 id="ibc.core.client.v1.QueryUpgradedConsensusStateRequest">QueryUpgradedConsensusStateRequest</h3>
-        <p>QueryUpgradedConsensusStateRequest is the request type for the</p><p>Query/UpgradedConsensusState RPC method</p>
-
-        
-
-        
-      
-        <h3 id="ibc.core.client.v1.QueryUpgradedConsensusStateResponse">QueryUpgradedConsensusStateResponse</h3>
-        <p>QueryUpgradedConsensusStateResponse is the response type for the</p><p>Query/UpgradedConsensusState RPC method.</p>
-
-        
-          <table class="field-table">
-            <thead>
-              <tr><td>Field</td><td>Type</td><td>Label</td><td>Description</td></tr>
-            </thead>
-            <tbody>
-              
-                <tr>
-                  <td>upgraded_consensus_state</td>
-                  <td><a href="#google.protobuf.Any">google.protobuf.Any</a></td>
-                  <td></td>
-                  <td><p>Consensus state associated with the request identifier </p></td>
-                </tr>
-              
-            </tbody>
-          </table>
-
-          
-
-        
-      
-
-      
-
-      
-
-      
-        <h3 id="ibc.core.client.v1.Query">Query</h3>
-        <p>Query provides defines the gRPC querier service</p>
-        <table class="enum-table">
-          <thead>
-            <tr><td>Method Name</td><td>Request Type</td><td>Response Type</td><td>Description</td></tr>
-          </thead>
-          <tbody>
-            
-              <tr>
-                <td>ClientState</td>
-                <td><a href="#ibc.core.client.v1.QueryClientStateRequest">QueryClientStateRequest</a></td>
-                <td><a href="#ibc.core.client.v1.QueryClientStateResponse">QueryClientStateResponse</a></td>
-                <td><p>ClientState queries an IBC light client.</p></td>
-              </tr>
-            
-              <tr>
-                <td>ClientStates</td>
-                <td><a href="#ibc.core.client.v1.QueryClientStatesRequest">QueryClientStatesRequest</a></td>
-                <td><a href="#ibc.core.client.v1.QueryClientStatesResponse">QueryClientStatesResponse</a></td>
-                <td><p>ClientStates queries all the IBC light clients of a chain.</p></td>
-              </tr>
-            
-              <tr>
-                <td>ConsensusState</td>
-                <td><a href="#ibc.core.client.v1.QueryConsensusStateRequest">QueryConsensusStateRequest</a></td>
-                <td><a href="#ibc.core.client.v1.QueryConsensusStateResponse">QueryConsensusStateResponse</a></td>
-                <td><p>ConsensusState queries a consensus state associated with a client state at
-a given height.</p></td>
-              </tr>
-            
-              <tr>
-                <td>ConsensusStates</td>
-                <td><a href="#ibc.core.client.v1.QueryConsensusStatesRequest">QueryConsensusStatesRequest</a></td>
-                <td><a href="#ibc.core.client.v1.QueryConsensusStatesResponse">QueryConsensusStatesResponse</a></td>
-                <td><p>ConsensusStates queries all the consensus state associated with a given
-client.</p></td>
-              </tr>
-            
-              <tr>
-                <td>ClientParams</td>
-                <td><a href="#ibc.core.client.v1.QueryClientParamsRequest">QueryClientParamsRequest</a></td>
-                <td><a href="#ibc.core.client.v1.QueryClientParamsResponse">QueryClientParamsResponse</a></td>
-                <td><p>ClientParams queries all parameters of the ibc client.</p></td>
-              </tr>
-            
-              <tr>
-                <td>UpgradedClientState</td>
-                <td><a href="#ibc.core.client.v1.QueryUpgradedClientStateRequest">QueryUpgradedClientStateRequest</a></td>
-                <td><a href="#ibc.core.client.v1.QueryUpgradedClientStateResponse">QueryUpgradedClientStateResponse</a></td>
-                <td><p>UpgradedClientState queries an Upgraded IBC light client.</p></td>
-              </tr>
-            
-              <tr>
-                <td>UpgradedConsensusState</td>
-                <td><a href="#ibc.core.client.v1.QueryUpgradedConsensusStateRequest">QueryUpgradedConsensusStateRequest</a></td>
-                <td><a href="#ibc.core.client.v1.QueryUpgradedConsensusStateResponse">QueryUpgradedConsensusStateResponse</a></td>
-                <td><p>UpgradedConsensusState queries an Upgraded IBC consensus state.</p></td>
-              </tr>
-            
-          </tbody>
-        </table>
-
-        
-          
-          
-          <h4>Methods with HTTP bindings</h4>
-          <table>
-            <thead>
-              <tr>
-                <td>Method Name</td>
-                <td>Method</td>
-                <td>Pattern</td>
-                <td>Body</td>
-              </tr>
-            </thead>
-            <tbody>
-            
-              
-              
-              <tr>
-                <td>ClientState</td>
-                <td>GET</td>
-                <td>/ibc/core/client/v1/client_states/{client_id}</td>
-                <td></td>
-              </tr>
-              
-            
-              
-              
-              <tr>
-                <td>ClientStates</td>
-                <td>GET</td>
-                <td>/ibc/core/client/v1/client_states</td>
-                <td></td>
-              </tr>
-              
-            
-              
-              
-              <tr>
-                <td>ConsensusState</td>
-                <td>GET</td>
-                <td>/ibc/core/client/v1/consensus_states/{client_id}/revision/{revision_number}/height/{revision_height}</td>
-                <td></td>
-              </tr>
-              
-            
-              
-              
-              <tr>
-                <td>ConsensusStates</td>
-                <td>GET</td>
-                <td>/ibc/core/client/v1/consensus_states/{client_id}</td>
-                <td></td>
-              </tr>
-              
-            
-              
-              
-              <tr>
-                <td>ClientParams</td>
-                <td>GET</td>
-                <td>/ibc/client/v1/params</td>
-                <td></td>
-              </tr>
-              
-            
-              
-              
-              <tr>
-                <td>UpgradedClientState</td>
-                <td>GET</td>
-                <td>/ibc/core/client/v1/upgraded_client_states</td>
-                <td></td>
-              </tr>
-              
-            
-              
-              
-              <tr>
-                <td>UpgradedConsensusState</td>
-                <td>GET</td>
-                <td>/ibc/core/client/v1/upgraded_consensus_states</td>
-                <td></td>
-              </tr>
-              
-            
-            </tbody>
-          </table>
-          
-        
-    
-      
-      <div class="file-heading">
-        <h2 id="ibc/core/client/v1/tx.proto">ibc/core/client/v1/tx.proto</h2><a href="#title">Top</a>
-      </div>
-      <p></p>
-
-      
-        <h3 id="ibc.core.client.v1.MsgCreateClient">MsgCreateClient</h3>
-        <p>MsgCreateClient defines a message to create an IBC client</p>
-
-        
-          <table class="field-table">
-            <thead>
-              <tr><td>Field</td><td>Type</td><td>Label</td><td>Description</td></tr>
-            </thead>
-            <tbody>
-              
-                <tr>
-                  <td>client_state</td>
-                  <td><a href="#google.protobuf.Any">google.protobuf.Any</a></td>
-                  <td></td>
-                  <td><p>light client state </p></td>
-                </tr>
-              
-                <tr>
-                  <td>consensus_state</td>
-                  <td><a href="#google.protobuf.Any">google.protobuf.Any</a></td>
-                  <td></td>
-                  <td><p>consensus state associated with the client that corresponds to a given
-height. </p></td>
-                </tr>
-              
-                <tr>
-                  <td>signer</td>
-                  <td><a href="#string">string</a></td>
-                  <td></td>
-                  <td><p>signer address </p></td>
-                </tr>
-              
-            </tbody>
-          </table>
-
-          
-
-        
-      
-        <h3 id="ibc.core.client.v1.MsgCreateClientResponse">MsgCreateClientResponse</h3>
-        <p>MsgCreateClientResponse defines the Msg/CreateClient response type.</p>
-
-        
-
-        
-      
-        <h3 id="ibc.core.client.v1.MsgSubmitMisbehaviour">MsgSubmitMisbehaviour</h3>
-        <p>MsgSubmitMisbehaviour defines an sdk.Msg type that submits Evidence for</p><p>light client misbehaviour.</p>
-
-        
-          <table class="field-table">
-            <thead>
-              <tr><td>Field</td><td>Type</td><td>Label</td><td>Description</td></tr>
-            </thead>
-            <tbody>
-              
-                <tr>
-                  <td>client_id</td>
-                  <td><a href="#string">string</a></td>
-                  <td></td>
-                  <td><p>client unique identifier </p></td>
-                </tr>
-              
-                <tr>
-                  <td>misbehaviour</td>
-                  <td><a href="#google.protobuf.Any">google.protobuf.Any</a></td>
-                  <td></td>
-                  <td><p>misbehaviour used for freezing the light client </p></td>
-                </tr>
-              
-                <tr>
-                  <td>signer</td>
-                  <td><a href="#string">string</a></td>
-                  <td></td>
-                  <td><p>signer address </p></td>
-                </tr>
-              
-            </tbody>
-          </table>
-
-          
-
-        
-      
-        <h3 id="ibc.core.client.v1.MsgSubmitMisbehaviourResponse">MsgSubmitMisbehaviourResponse</h3>
-        <p>MsgSubmitMisbehaviourResponse defines the Msg/SubmitMisbehaviour response</p><p>type.</p>
-
-        
-
-        
-      
-        <h3 id="ibc.core.client.v1.MsgUpdateClient">MsgUpdateClient</h3>
-        <p>MsgUpdateClient defines an sdk.Msg to update a IBC client state using</p><p>the given header.</p>
-
-        
-          <table class="field-table">
-            <thead>
-              <tr><td>Field</td><td>Type</td><td>Label</td><td>Description</td></tr>
-            </thead>
-            <tbody>
-              
-                <tr>
-                  <td>client_id</td>
-                  <td><a href="#string">string</a></td>
-                  <td></td>
-                  <td><p>client unique identifier </p></td>
-                </tr>
-              
-                <tr>
-                  <td>header</td>
-                  <td><a href="#google.protobuf.Any">google.protobuf.Any</a></td>
-                  <td></td>
-                  <td><p>header to update the light client </p></td>
-                </tr>
-              
-                <tr>
-                  <td>signer</td>
-                  <td><a href="#string">string</a></td>
-                  <td></td>
-                  <td><p>signer address </p></td>
-                </tr>
-              
-            </tbody>
-          </table>
-
-          
-
-        
-      
-        <h3 id="ibc.core.client.v1.MsgUpdateClientResponse">MsgUpdateClientResponse</h3>
-        <p>MsgUpdateClientResponse defines the Msg/UpdateClient response type.</p>
-
-        
-
-        
-      
-        <h3 id="ibc.core.client.v1.MsgUpgradeClient">MsgUpgradeClient</h3>
-        <p>MsgUpgradeClient defines an sdk.Msg to upgrade an IBC client to a new client</p><p>state</p>
-
-        
-          <table class="field-table">
-            <thead>
-              <tr><td>Field</td><td>Type</td><td>Label</td><td>Description</td></tr>
-            </thead>
-            <tbody>
-              
-                <tr>
-                  <td>client_id</td>
-                  <td><a href="#string">string</a></td>
-                  <td></td>
-                  <td><p>client unique identifier </p></td>
-                </tr>
-              
-                <tr>
-                  <td>client_state</td>
-                  <td><a href="#google.protobuf.Any">google.protobuf.Any</a></td>
-                  <td></td>
-                  <td><p>upgraded client state </p></td>
-                </tr>
-              
-                <tr>
-                  <td>consensus_state</td>
-                  <td><a href="#google.protobuf.Any">google.protobuf.Any</a></td>
-                  <td></td>
-                  <td><p>upgraded consensus state, only contains enough information to serve as a
-basis of trust in update logic </p></td>
-                </tr>
-              
-                <tr>
-                  <td>proof_upgrade_client</td>
-                  <td><a href="#bytes">bytes</a></td>
-                  <td></td>
-                  <td><p>proof that old chain committed to new client </p></td>
-                </tr>
-              
-                <tr>
-                  <td>proof_upgrade_consensus_state</td>
-                  <td><a href="#bytes">bytes</a></td>
-                  <td></td>
-                  <td><p>proof that old chain committed to new consensus state </p></td>
-                </tr>
-              
-                <tr>
-                  <td>signer</td>
-                  <td><a href="#string">string</a></td>
-                  <td></td>
-                  <td><p>signer address </p></td>
-                </tr>
-              
-            </tbody>
-          </table>
-
-          
-
-        
-      
-        <h3 id="ibc.core.client.v1.MsgUpgradeClientResponse">MsgUpgradeClientResponse</h3>
-        <p>MsgUpgradeClientResponse defines the Msg/UpgradeClient response type.</p>
-
-        
-
-        
-      
-
-      
-
-      
-
-      
-        <h3 id="ibc.core.client.v1.Msg">Msg</h3>
-        <p>Msg defines the ibc/client Msg service.</p>
-        <table class="enum-table">
-          <thead>
-            <tr><td>Method Name</td><td>Request Type</td><td>Response Type</td><td>Description</td></tr>
-          </thead>
-          <tbody>
-            
-              <tr>
-                <td>CreateClient</td>
-                <td><a href="#ibc.core.client.v1.MsgCreateClient">MsgCreateClient</a></td>
-                <td><a href="#ibc.core.client.v1.MsgCreateClientResponse">MsgCreateClientResponse</a></td>
-                <td><p>CreateClient defines a rpc handler method for MsgCreateClient.</p></td>
-              </tr>
-            
-              <tr>
-                <td>UpdateClient</td>
-                <td><a href="#ibc.core.client.v1.MsgUpdateClient">MsgUpdateClient</a></td>
-                <td><a href="#ibc.core.client.v1.MsgUpdateClientResponse">MsgUpdateClientResponse</a></td>
-                <td><p>UpdateClient defines a rpc handler method for MsgUpdateClient.</p></td>
-              </tr>
-            
-              <tr>
-                <td>UpgradeClient</td>
-                <td><a href="#ibc.core.client.v1.MsgUpgradeClient">MsgUpgradeClient</a></td>
-                <td><a href="#ibc.core.client.v1.MsgUpgradeClientResponse">MsgUpgradeClientResponse</a></td>
-                <td><p>UpgradeClient defines a rpc handler method for MsgUpgradeClient.</p></td>
-              </tr>
-            
-              <tr>
-                <td>SubmitMisbehaviour</td>
-                <td><a href="#ibc.core.client.v1.MsgSubmitMisbehaviour">MsgSubmitMisbehaviour</a></td>
-                <td><a href="#ibc.core.client.v1.MsgSubmitMisbehaviourResponse">MsgSubmitMisbehaviourResponse</a></td>
-                <td><p>SubmitMisbehaviour defines a rpc handler method for MsgSubmitMisbehaviour.</p></td>
-              </tr>
-            
-          </tbody>
-        </table>
-
-        
-    
-      
-      <div class="file-heading">
-        <h2 id="ibc/core/commitment/v1/commitment.proto">ibc/core/commitment/v1/commitment.proto</h2><a href="#title">Top</a>
-      </div>
-      <p></p>
-
-      
-        <h3 id="ibc.core.commitment.v1.MerklePath">MerklePath</h3>
-        <p>MerklePath is the path used to verify commitment proofs, which can be an</p><p>arbitrary structured object (defined by a commitment type).</p><p>MerklePath is represented from root-to-leaf</p>
-
-        
-          <table class="field-table">
-            <thead>
-              <tr><td>Field</td><td>Type</td><td>Label</td><td>Description</td></tr>
-            </thead>
-            <tbody>
-              
-                <tr>
-                  <td>key_path</td>
-                  <td><a href="#string">string</a></td>
-                  <td>repeated</td>
-                  <td><p> </p></td>
-                </tr>
-              
-            </tbody>
-          </table>
-
-          
-
-        
-      
-        <h3 id="ibc.core.commitment.v1.MerklePrefix">MerklePrefix</h3>
-        <p>MerklePrefix is merkle path prefixed to the key.</p><p>The constructed key from the Path and the key will be append(Path.KeyPath,</p><p>append(Path.KeyPrefix, key...))</p>
-
-        
-          <table class="field-table">
-            <thead>
-              <tr><td>Field</td><td>Type</td><td>Label</td><td>Description</td></tr>
-            </thead>
-            <tbody>
-              
-                <tr>
-                  <td>key_prefix</td>
-                  <td><a href="#bytes">bytes</a></td>
-                  <td></td>
-                  <td><p> </p></td>
-                </tr>
-              
-            </tbody>
-          </table>
-
-          
-
-        
-      
-        <h3 id="ibc.core.commitment.v1.MerkleProof">MerkleProof</h3>
-        <p>MerkleProof is a wrapper type over a chain of CommitmentProofs.</p><p>It demonstrates membership or non-membership for an element or set of</p><p>elements, verifiable in conjunction with a known commitment root. Proofs</p><p>should be succinct.</p><p>MerkleProofs are ordered from leaf-to-root</p>
-
-        
-          <table class="field-table">
-            <thead>
-              <tr><td>Field</td><td>Type</td><td>Label</td><td>Description</td></tr>
-            </thead>
-            <tbody>
-              
-                <tr>
-                  <td>proofs</td>
-                  <td><a href="#ics23.CommitmentProof">ics23.CommitmentProof</a></td>
-                  <td>repeated</td>
-                  <td><p> </p></td>
-                </tr>
-              
-            </tbody>
-          </table>
-
-          
-
-        
-      
-        <h3 id="ibc.core.commitment.v1.MerkleRoot">MerkleRoot</h3>
-        <p>MerkleRoot defines a merkle root hash.</p><p>In the Cosmos SDK, the AppHash of a block header becomes the root.</p>
-
-        
-          <table class="field-table">
-            <thead>
-              <tr><td>Field</td><td>Type</td><td>Label</td><td>Description</td></tr>
-            </thead>
-            <tbody>
-              
-                <tr>
-                  <td>hash</td>
-                  <td><a href="#bytes">bytes</a></td>
-                  <td></td>
-                  <td><p> </p></td>
-                </tr>
-              
-            </tbody>
-          </table>
-
-          
-
-        
-      
-
-      
-
-      
-
-      
-    
-      
-      <div class="file-heading">
-        <h2 id="ibc/core/connection/v1/connection.proto">ibc/core/connection/v1/connection.proto</h2><a href="#title">Top</a>
-      </div>
-      <p></p>
-
-      
-        <h3 id="ibc.core.connection.v1.ClientPaths">ClientPaths</h3>
-        <p>ClientPaths define all the connection paths for a client state.</p>
-
-        
-          <table class="field-table">
-            <thead>
-              <tr><td>Field</td><td>Type</td><td>Label</td><td>Description</td></tr>
-            </thead>
-            <tbody>
-              
-                <tr>
-                  <td>paths</td>
-                  <td><a href="#string">string</a></td>
-                  <td>repeated</td>
-                  <td><p>list of connection paths </p></td>
-                </tr>
-              
-            </tbody>
-          </table>
-
-          
-
-        
-      
-        <h3 id="ibc.core.connection.v1.ConnectionEnd">ConnectionEnd</h3>
-        <p>ConnectionEnd defines a stateful object on a chain connected to another</p><p>separate one.</p><p>NOTE: there must only be 2 defined ConnectionEnds to establish</p><p>a connection between two chains.</p>
-
-        
-          <table class="field-table">
-            <thead>
-              <tr><td>Field</td><td>Type</td><td>Label</td><td>Description</td></tr>
-            </thead>
-            <tbody>
-              
-                <tr>
-                  <td>client_id</td>
-                  <td><a href="#string">string</a></td>
-                  <td></td>
-                  <td><p>client associated with this connection. </p></td>
-                </tr>
-              
-                <tr>
-                  <td>versions</td>
-                  <td><a href="#ibc.core.connection.v1.Version">Version</a></td>
-                  <td>repeated</td>
-                  <td><p>IBC version which can be utilised to determine encodings or protocols for
-channels or packets utilising this connection. </p></td>
-                </tr>
-              
-                <tr>
-                  <td>state</td>
-                  <td><a href="#ibc.core.connection.v1.State">State</a></td>
-                  <td></td>
-                  <td><p>current state of the connection end. </p></td>
-                </tr>
-              
-                <tr>
-                  <td>counterparty</td>
-                  <td><a href="#ibc.core.connection.v1.Counterparty">Counterparty</a></td>
-                  <td></td>
-                  <td><p>counterparty chain associated with this connection. </p></td>
-                </tr>
-              
-                <tr>
-                  <td>delay_period</td>
-                  <td><a href="#uint64">uint64</a></td>
-                  <td></td>
-                  <td><p>delay period that must pass before a consensus state can be used for
-packet-verification NOTE: delay period logic is only implemented by some
-clients. </p></td>
-                </tr>
-              
-            </tbody>
-          </table>
-
-          
-
-        
-      
-        <h3 id="ibc.core.connection.v1.ConnectionPaths">ConnectionPaths</h3>
-        <p>ConnectionPaths define all the connection paths for a given client state.</p>
-
-        
-          <table class="field-table">
-            <thead>
-              <tr><td>Field</td><td>Type</td><td>Label</td><td>Description</td></tr>
-            </thead>
-            <tbody>
-              
-                <tr>
-                  <td>client_id</td>
-                  <td><a href="#string">string</a></td>
-                  <td></td>
-                  <td><p>client state unique identifier </p></td>
-                </tr>
-              
-                <tr>
-                  <td>paths</td>
-                  <td><a href="#string">string</a></td>
-                  <td>repeated</td>
-                  <td><p>list of connection paths </p></td>
-                </tr>
-              
-            </tbody>
-          </table>
-
-          
-
-        
-      
-        <h3 id="ibc.core.connection.v1.Counterparty">Counterparty</h3>
-        <p>Counterparty defines the counterparty chain associated with a connection end.</p>
-
-        
-          <table class="field-table">
-            <thead>
-              <tr><td>Field</td><td>Type</td><td>Label</td><td>Description</td></tr>
-            </thead>
-            <tbody>
-              
-                <tr>
-                  <td>client_id</td>
-                  <td><a href="#string">string</a></td>
-                  <td></td>
-                  <td><p>identifies the client on the counterparty chain associated with a given
-connection. </p></td>
-                </tr>
-              
-                <tr>
-                  <td>connection_id</td>
-                  <td><a href="#string">string</a></td>
-                  <td></td>
-                  <td><p>identifies the connection end on the counterparty chain associated with a
-given connection. </p></td>
-                </tr>
-              
-                <tr>
-                  <td>prefix</td>
-                  <td><a href="#ibc.core.commitment.v1.MerklePrefix">ibc.core.commitment.v1.MerklePrefix</a></td>
-                  <td></td>
-                  <td><p>commitment merkle prefix of the counterparty chain. </p></td>
-                </tr>
-              
-            </tbody>
-          </table>
-
-          
-
-        
-      
-        <h3 id="ibc.core.connection.v1.IdentifiedConnection">IdentifiedConnection</h3>
-        <p>IdentifiedConnection defines a connection with additional connection</p><p>identifier field.</p>
-
-        
-          <table class="field-table">
-            <thead>
-              <tr><td>Field</td><td>Type</td><td>Label</td><td>Description</td></tr>
-            </thead>
-            <tbody>
-              
-                <tr>
-                  <td>id</td>
-                  <td><a href="#string">string</a></td>
-                  <td></td>
-                  <td><p>connection identifier. </p></td>
-                </tr>
-              
-                <tr>
-                  <td>client_id</td>
-                  <td><a href="#string">string</a></td>
-                  <td></td>
-                  <td><p>client associated with this connection. </p></td>
-                </tr>
-              
-                <tr>
-                  <td>versions</td>
-                  <td><a href="#ibc.core.connection.v1.Version">Version</a></td>
-                  <td>repeated</td>
-                  <td><p>IBC version which can be utilised to determine encodings or protocols for
-channels or packets utilising this connection </p></td>
-                </tr>
-              
-                <tr>
-                  <td>state</td>
-                  <td><a href="#ibc.core.connection.v1.State">State</a></td>
-                  <td></td>
-                  <td><p>current state of the connection end. </p></td>
-                </tr>
-              
-                <tr>
-                  <td>counterparty</td>
-                  <td><a href="#ibc.core.connection.v1.Counterparty">Counterparty</a></td>
-                  <td></td>
-                  <td><p>counterparty chain associated with this connection. </p></td>
-                </tr>
-              
-                <tr>
-                  <td>delay_period</td>
-                  <td><a href="#uint64">uint64</a></td>
-                  <td></td>
-                  <td><p>delay period associated with this connection. </p></td>
-                </tr>
-              
-            </tbody>
-          </table>
-
-          
-
-        
-      
-        <h3 id="ibc.core.connection.v1.Version">Version</h3>
-        <p>Version defines the versioning scheme used to negotiate the IBC verison in</p><p>the connection handshake.</p>
-
-        
-          <table class="field-table">
-            <thead>
-              <tr><td>Field</td><td>Type</td><td>Label</td><td>Description</td></tr>
-            </thead>
-            <tbody>
-              
-                <tr>
-                  <td>identifier</td>
-                  <td><a href="#string">string</a></td>
-                  <td></td>
-                  <td><p>unique version identifier </p></td>
-                </tr>
-              
-                <tr>
-                  <td>features</td>
-                  <td><a href="#string">string</a></td>
-                  <td>repeated</td>
-                  <td><p>list of features compatible with the specified identifier </p></td>
-                </tr>
-              
-            </tbody>
-          </table>
-
-          
-
-        
-      
-
-      
-        <h3 id="ibc.core.connection.v1.State">State</h3>
-        <p>State defines if a connection is in one of the following states:</p><p>INIT, TRYOPEN, OPEN or UNINITIALIZED.</p>
-        <table class="enum-table">
-          <thead>
-            <tr><td>Name</td><td>Number</td><td>Description</td></tr>
-          </thead>
-          <tbody>
-            
-              <tr>
-                <td>STATE_UNINITIALIZED_UNSPECIFIED</td>
-                <td>0</td>
-                <td><p>Default State</p></td>
-              </tr>
-            
-              <tr>
-                <td>STATE_INIT</td>
-                <td>1</td>
-                <td><p>A connection end has just started the opening handshake.</p></td>
-              </tr>
-            
-              <tr>
-                <td>STATE_TRYOPEN</td>
-                <td>2</td>
-                <td><p>A connection end has acknowledged the handshake step on the counterparty
-chain.</p></td>
-              </tr>
-            
-              <tr>
-                <td>STATE_OPEN</td>
-                <td>3</td>
-                <td><p>A connection end has completed the handshake.</p></td>
-              </tr>
-            
-          </tbody>
-        </table>
-      
-
-      
-
-      
-    
-      
-      <div class="file-heading">
-        <h2 id="ibc/core/connection/v1/genesis.proto">ibc/core/connection/v1/genesis.proto</h2><a href="#title">Top</a>
-      </div>
-      <p></p>
-
-      
-        <h3 id="ibc.core.connection.v1.GenesisState">GenesisState</h3>
-        <p>GenesisState defines the ibc connection submodule's genesis state.</p>
-
-        
-          <table class="field-table">
-            <thead>
-              <tr><td>Field</td><td>Type</td><td>Label</td><td>Description</td></tr>
-            </thead>
-            <tbody>
-              
-                <tr>
-                  <td>connections</td>
-                  <td><a href="#ibc.core.connection.v1.IdentifiedConnection">IdentifiedConnection</a></td>
-                  <td>repeated</td>
-                  <td><p> </p></td>
-                </tr>
-              
-                <tr>
-                  <td>client_connection_paths</td>
-                  <td><a href="#ibc.core.connection.v1.ConnectionPaths">ConnectionPaths</a></td>
-                  <td>repeated</td>
-                  <td><p> </p></td>
-                </tr>
-              
-                <tr>
-                  <td>next_connection_sequence</td>
-                  <td><a href="#uint64">uint64</a></td>
-                  <td></td>
-                  <td><p>the sequence for the next generated connection identifier </p></td>
-                </tr>
-              
-            </tbody>
-          </table>
-
-          
-
-        
-      
-
-      
-
-      
-
-      
-    
-      
-      <div class="file-heading">
-        <h2 id="ibc/core/connection/v1/query.proto">ibc/core/connection/v1/query.proto</h2><a href="#title">Top</a>
-      </div>
-      <p></p>
-
-      
-        <h3 id="ibc.core.connection.v1.QueryClientConnectionsRequest">QueryClientConnectionsRequest</h3>
-        <p>QueryClientConnectionsRequest is the request type for the</p><p>Query/ClientConnections RPC method</p>
-
-        
-          <table class="field-table">
-            <thead>
-              <tr><td>Field</td><td>Type</td><td>Label</td><td>Description</td></tr>
-            </thead>
-            <tbody>
-              
-                <tr>
-                  <td>client_id</td>
-                  <td><a href="#string">string</a></td>
-                  <td></td>
-                  <td><p>client identifier associated with a connection </p></td>
-                </tr>
-              
-            </tbody>
-          </table>
-
-          
-
-        
-      
-        <h3 id="ibc.core.connection.v1.QueryClientConnectionsResponse">QueryClientConnectionsResponse</h3>
-        <p>QueryClientConnectionsResponse is the response type for the</p><p>Query/ClientConnections RPC method</p>
-
-        
-          <table class="field-table">
-            <thead>
-              <tr><td>Field</td><td>Type</td><td>Label</td><td>Description</td></tr>
-            </thead>
-            <tbody>
-              
-                <tr>
-                  <td>connection_paths</td>
-                  <td><a href="#string">string</a></td>
-                  <td>repeated</td>
-                  <td><p>slice of all the connection paths associated with a client. </p></td>
-                </tr>
-              
-                <tr>
-                  <td>proof</td>
-                  <td><a href="#bytes">bytes</a></td>
-                  <td></td>
-                  <td><p>merkle proof of existence </p></td>
-                </tr>
-              
-                <tr>
-                  <td>proof_height</td>
-                  <td><a href="#ibc.core.client.v1.Height">ibc.core.client.v1.Height</a></td>
-                  <td></td>
-                  <td><p>height at which the proof was generated </p></td>
-                </tr>
-              
-            </tbody>
-          </table>
-
-          
-
-        
-      
-        <h3 id="ibc.core.connection.v1.QueryConnectionClientStateRequest">QueryConnectionClientStateRequest</h3>
-        <p>QueryConnectionClientStateRequest is the request type for the</p><p>Query/ConnectionClientState RPC method</p>
-
-        
-          <table class="field-table">
-            <thead>
-              <tr><td>Field</td><td>Type</td><td>Label</td><td>Description</td></tr>
-            </thead>
-            <tbody>
-              
-                <tr>
-                  <td>connection_id</td>
-                  <td><a href="#string">string</a></td>
-                  <td></td>
-                  <td><p>connection identifier </p></td>
-                </tr>
-              
-            </tbody>
-          </table>
-
-          
-
-        
-      
-        <h3 id="ibc.core.connection.v1.QueryConnectionClientStateResponse">QueryConnectionClientStateResponse</h3>
-        <p>QueryConnectionClientStateResponse is the response type for the</p><p>Query/ConnectionClientState RPC method</p>
-
-        
-          <table class="field-table">
-            <thead>
-              <tr><td>Field</td><td>Type</td><td>Label</td><td>Description</td></tr>
-            </thead>
-            <tbody>
-              
-                <tr>
-                  <td>identified_client_state</td>
-                  <td><a href="#ibc.core.client.v1.IdentifiedClientState">ibc.core.client.v1.IdentifiedClientState</a></td>
-                  <td></td>
-                  <td><p>client state associated with the channel </p></td>
-                </tr>
-              
-                <tr>
-                  <td>proof</td>
-                  <td><a href="#bytes">bytes</a></td>
-                  <td></td>
-                  <td><p>merkle proof of existence </p></td>
-                </tr>
-              
-                <tr>
-                  <td>proof_height</td>
-                  <td><a href="#ibc.core.client.v1.Height">ibc.core.client.v1.Height</a></td>
-                  <td></td>
-                  <td><p>height at which the proof was retrieved </p></td>
-                </tr>
-              
-            </tbody>
-          </table>
-
-          
-
-        
-      
-        <h3 id="ibc.core.connection.v1.QueryConnectionConsensusStateRequest">QueryConnectionConsensusStateRequest</h3>
-        <p>QueryConnectionConsensusStateRequest is the request type for the</p><p>Query/ConnectionConsensusState RPC method</p>
-
-        
-          <table class="field-table">
-            <thead>
-              <tr><td>Field</td><td>Type</td><td>Label</td><td>Description</td></tr>
-            </thead>
-            <tbody>
-              
-                <tr>
-                  <td>connection_id</td>
-                  <td><a href="#string">string</a></td>
-                  <td></td>
-                  <td><p>connection identifier </p></td>
-                </tr>
-              
-                <tr>
-                  <td>revision_number</td>
-                  <td><a href="#uint64">uint64</a></td>
-                  <td></td>
-                  <td><p> </p></td>
-                </tr>
-              
-                <tr>
-                  <td>revision_height</td>
-                  <td><a href="#uint64">uint64</a></td>
-                  <td></td>
-                  <td><p> </p></td>
-                </tr>
-              
-            </tbody>
-          </table>
-
-          
-
-        
-      
-        <h3 id="ibc.core.connection.v1.QueryConnectionConsensusStateResponse">QueryConnectionConsensusStateResponse</h3>
-        <p>QueryConnectionConsensusStateResponse is the response type for the</p><p>Query/ConnectionConsensusState RPC method</p>
-
-        
-          <table class="field-table">
-            <thead>
-              <tr><td>Field</td><td>Type</td><td>Label</td><td>Description</td></tr>
-            </thead>
-            <tbody>
-              
-                <tr>
-                  <td>consensus_state</td>
-                  <td><a href="#google.protobuf.Any">google.protobuf.Any</a></td>
-                  <td></td>
-                  <td><p>consensus state associated with the channel </p></td>
-                </tr>
-              
-                <tr>
-                  <td>client_id</td>
-                  <td><a href="#string">string</a></td>
-                  <td></td>
-                  <td><p>client ID associated with the consensus state </p></td>
-                </tr>
-              
-                <tr>
-                  <td>proof</td>
-                  <td><a href="#bytes">bytes</a></td>
-                  <td></td>
-                  <td><p>merkle proof of existence </p></td>
-                </tr>
-              
-                <tr>
-                  <td>proof_height</td>
-                  <td><a href="#ibc.core.client.v1.Height">ibc.core.client.v1.Height</a></td>
-                  <td></td>
-                  <td><p>height at which the proof was retrieved </p></td>
-                </tr>
-              
-            </tbody>
-          </table>
-
-          
-
-        
-      
-        <h3 id="ibc.core.connection.v1.QueryConnectionRequest">QueryConnectionRequest</h3>
-        <p>QueryConnectionRequest is the request type for the Query/Connection RPC</p><p>method</p>
-
-        
-          <table class="field-table">
-            <thead>
-              <tr><td>Field</td><td>Type</td><td>Label</td><td>Description</td></tr>
-            </thead>
-            <tbody>
-              
-                <tr>
-                  <td>connection_id</td>
-                  <td><a href="#string">string</a></td>
-                  <td></td>
-                  <td><p>connection unique identifier </p></td>
-                </tr>
-              
-            </tbody>
-          </table>
-
-          
-
-        
-      
-        <h3 id="ibc.core.connection.v1.QueryConnectionResponse">QueryConnectionResponse</h3>
-        <p>QueryConnectionResponse is the response type for the Query/Connection RPC</p><p>method. Besides the connection end, it includes a proof and the height from</p><p>which the proof was retrieved.</p>
-
-        
-          <table class="field-table">
-            <thead>
-              <tr><td>Field</td><td>Type</td><td>Label</td><td>Description</td></tr>
-            </thead>
-            <tbody>
-              
-                <tr>
-                  <td>connection</td>
-                  <td><a href="#ibc.core.connection.v1.ConnectionEnd">ConnectionEnd</a></td>
-                  <td></td>
-                  <td><p>connection associated with the request identifier </p></td>
-                </tr>
-              
-                <tr>
-                  <td>proof</td>
-                  <td><a href="#bytes">bytes</a></td>
-                  <td></td>
-                  <td><p>merkle proof of existence </p></td>
-                </tr>
-              
-                <tr>
-                  <td>proof_height</td>
-                  <td><a href="#ibc.core.client.v1.Height">ibc.core.client.v1.Height</a></td>
-                  <td></td>
-                  <td><p>height at which the proof was retrieved </p></td>
-                </tr>
-              
-            </tbody>
-          </table>
-
-          
-
-        
-      
-        <h3 id="ibc.core.connection.v1.QueryConnectionsRequest">QueryConnectionsRequest</h3>
-        <p>QueryConnectionsRequest is the request type for the Query/Connections RPC</p><p>method</p>
-
-        
-          <table class="field-table">
-            <thead>
-              <tr><td>Field</td><td>Type</td><td>Label</td><td>Description</td></tr>
-            </thead>
-            <tbody>
-              
-                <tr>
-                  <td>pagination</td>
-                  <td><a href="#cosmos.base.query.v1beta1.PageRequest">cosmos.base.query.v1beta1.PageRequest</a></td>
-                  <td></td>
-                  <td><p> </p></td>
-                </tr>
-              
-            </tbody>
-          </table>
-
-          
-
-        
-      
-        <h3 id="ibc.core.connection.v1.QueryConnectionsResponse">QueryConnectionsResponse</h3>
-        <p>QueryConnectionsResponse is the response type for the Query/Connections RPC</p><p>method.</p>
-
-        
-          <table class="field-table">
-            <thead>
-              <tr><td>Field</td><td>Type</td><td>Label</td><td>Description</td></tr>
-            </thead>
-            <tbody>
-              
-                <tr>
-                  <td>connections</td>
-                  <td><a href="#ibc.core.connection.v1.IdentifiedConnection">IdentifiedConnection</a></td>
-                  <td>repeated</td>
-                  <td><p>list of stored connections of the chain. </p></td>
-                </tr>
-              
-                <tr>
-                  <td>pagination</td>
-                  <td><a href="#cosmos.base.query.v1beta1.PageResponse">cosmos.base.query.v1beta1.PageResponse</a></td>
-                  <td></td>
-                  <td><p>pagination response </p></td>
-                </tr>
-              
-                <tr>
-                  <td>height</td>
-                  <td><a href="#ibc.core.client.v1.Height">ibc.core.client.v1.Height</a></td>
-                  <td></td>
-                  <td><p>query block height </p></td>
-                </tr>
-              
-            </tbody>
-          </table>
-
-          
-
-        
-      
-
-      
-
-      
-
-      
-        <h3 id="ibc.core.connection.v1.Query">Query</h3>
-        <p>Query provides defines the gRPC querier service</p>
-        <table class="enum-table">
-          <thead>
-            <tr><td>Method Name</td><td>Request Type</td><td>Response Type</td><td>Description</td></tr>
-          </thead>
-          <tbody>
-            
-              <tr>
-                <td>Connection</td>
-                <td><a href="#ibc.core.connection.v1.QueryConnectionRequest">QueryConnectionRequest</a></td>
-                <td><a href="#ibc.core.connection.v1.QueryConnectionResponse">QueryConnectionResponse</a></td>
-                <td><p>Connection queries an IBC connection end.</p></td>
-              </tr>
-            
-              <tr>
-                <td>Connections</td>
-                <td><a href="#ibc.core.connection.v1.QueryConnectionsRequest">QueryConnectionsRequest</a></td>
-                <td><a href="#ibc.core.connection.v1.QueryConnectionsResponse">QueryConnectionsResponse</a></td>
-                <td><p>Connections queries all the IBC connections of a chain.</p></td>
-              </tr>
-            
-              <tr>
-                <td>ClientConnections</td>
-                <td><a href="#ibc.core.connection.v1.QueryClientConnectionsRequest">QueryClientConnectionsRequest</a></td>
-                <td><a href="#ibc.core.connection.v1.QueryClientConnectionsResponse">QueryClientConnectionsResponse</a></td>
-                <td><p>ClientConnections queries the connection paths associated with a client
-state.</p></td>
-              </tr>
-            
-              <tr>
-                <td>ConnectionClientState</td>
-                <td><a href="#ibc.core.connection.v1.QueryConnectionClientStateRequest">QueryConnectionClientStateRequest</a></td>
-                <td><a href="#ibc.core.connection.v1.QueryConnectionClientStateResponse">QueryConnectionClientStateResponse</a></td>
-                <td><p>ConnectionClientState queries the client state associated with the
-connection.</p></td>
-              </tr>
-            
-              <tr>
-                <td>ConnectionConsensusState</td>
-                <td><a href="#ibc.core.connection.v1.QueryConnectionConsensusStateRequest">QueryConnectionConsensusStateRequest</a></td>
-                <td><a href="#ibc.core.connection.v1.QueryConnectionConsensusStateResponse">QueryConnectionConsensusStateResponse</a></td>
-                <td><p>ConnectionConsensusState queries the consensus state associated with the
-connection.</p></td>
-              </tr>
-            
-          </tbody>
-        </table>
-
-        
-          
-          
-          <h4>Methods with HTTP bindings</h4>
-          <table>
-            <thead>
-              <tr>
-                <td>Method Name</td>
-                <td>Method</td>
-                <td>Pattern</td>
-                <td>Body</td>
-              </tr>
-            </thead>
-            <tbody>
-            
-              
-              
-              <tr>
-                <td>Connection</td>
-                <td>GET</td>
-                <td>/ibc/core/connection/v1/connections/{connection_id}</td>
-                <td></td>
-              </tr>
-              
-            
-              
-              
-              <tr>
-                <td>Connections</td>
-                <td>GET</td>
-                <td>/ibc/core/connection/v1/connections</td>
-                <td></td>
-              </tr>
-              
-            
-              
-              
-              <tr>
-                <td>ClientConnections</td>
-                <td>GET</td>
-                <td>/ibc/core/connection/v1/client_connections/{client_id}</td>
-                <td></td>
-              </tr>
-              
-            
-              
-              
-              <tr>
-                <td>ConnectionClientState</td>
-                <td>GET</td>
-                <td>/ibc/core/connection/v1/connections/{connection_id}/client_state</td>
-                <td></td>
-              </tr>
-              
-            
-              
-              
-              <tr>
-                <td>ConnectionConsensusState</td>
-                <td>GET</td>
-                <td>/ibc/core/connection/v1/connections/{connection_id}/consensus_state/revision/{revision_number}/height/{revision_height}</td>
-                <td></td>
-              </tr>
-              
-            
-            </tbody>
-          </table>
-          
-        
-    
-      
-      <div class="file-heading">
-        <h2 id="ibc/core/connection/v1/tx.proto">ibc/core/connection/v1/tx.proto</h2><a href="#title">Top</a>
-      </div>
-      <p></p>
-
-      
-        <h3 id="ibc.core.connection.v1.MsgConnectionOpenAck">MsgConnectionOpenAck</h3>
-        <p>MsgConnectionOpenAck defines a msg sent by a Relayer to Chain A to</p><p>acknowledge the change of connection state to TRYOPEN on Chain B.</p>
-
-        
-          <table class="field-table">
-            <thead>
-              <tr><td>Field</td><td>Type</td><td>Label</td><td>Description</td></tr>
-            </thead>
-            <tbody>
-              
-                <tr>
-                  <td>connection_id</td>
-                  <td><a href="#string">string</a></td>
-                  <td></td>
-                  <td><p> </p></td>
-                </tr>
-              
-                <tr>
-                  <td>counterparty_connection_id</td>
-                  <td><a href="#string">string</a></td>
-                  <td></td>
-                  <td><p> </p></td>
-                </tr>
-              
-                <tr>
-                  <td>version</td>
-                  <td><a href="#ibc.core.connection.v1.Version">Version</a></td>
-                  <td></td>
-                  <td><p> </p></td>
-                </tr>
-              
-                <tr>
-                  <td>client_state</td>
-                  <td><a href="#google.protobuf.Any">google.protobuf.Any</a></td>
-                  <td></td>
-                  <td><p> </p></td>
-                </tr>
-              
-                <tr>
-                  <td>proof_height</td>
-                  <td><a href="#ibc.core.client.v1.Height">ibc.core.client.v1.Height</a></td>
-                  <td></td>
-                  <td><p> </p></td>
-                </tr>
-              
-                <tr>
-                  <td>proof_try</td>
-                  <td><a href="#bytes">bytes</a></td>
-                  <td></td>
-                  <td><p>proof of the initialization the connection on Chain B: `UNITIALIZED -&gt;
-TRYOPEN` </p></td>
-                </tr>
-              
-                <tr>
-                  <td>proof_client</td>
-                  <td><a href="#bytes">bytes</a></td>
-                  <td></td>
-                  <td><p>proof of client state included in message </p></td>
-                </tr>
-              
-                <tr>
-                  <td>proof_consensus</td>
-                  <td><a href="#bytes">bytes</a></td>
-                  <td></td>
-                  <td><p>proof of client consensus state </p></td>
-                </tr>
-              
-                <tr>
-                  <td>consensus_height</td>
-                  <td><a href="#ibc.core.client.v1.Height">ibc.core.client.v1.Height</a></td>
-                  <td></td>
-                  <td><p> </p></td>
-                </tr>
-              
-                <tr>
-                  <td>signer</td>
-                  <td><a href="#string">string</a></td>
-                  <td></td>
-                  <td><p> </p></td>
-                </tr>
-              
-            </tbody>
-          </table>
-
-          
-
-        
-      
-        <h3 id="ibc.core.connection.v1.MsgConnectionOpenAckResponse">MsgConnectionOpenAckResponse</h3>
-        <p>MsgConnectionOpenAckResponse defines the Msg/ConnectionOpenAck response type.</p>
-
-        
-
-        
-      
-        <h3 id="ibc.core.connection.v1.MsgConnectionOpenConfirm">MsgConnectionOpenConfirm</h3>
-        <p>MsgConnectionOpenConfirm defines a msg sent by a Relayer to Chain B to</p><p>acknowledge the change of connection state to OPEN on Chain A.</p>
-
-        
-          <table class="field-table">
-            <thead>
-              <tr><td>Field</td><td>Type</td><td>Label</td><td>Description</td></tr>
-            </thead>
-            <tbody>
-              
-                <tr>
-                  <td>connection_id</td>
-                  <td><a href="#string">string</a></td>
-                  <td></td>
-                  <td><p> </p></td>
-                </tr>
-              
-                <tr>
-                  <td>proof_ack</td>
-                  <td><a href="#bytes">bytes</a></td>
-                  <td></td>
-                  <td><p>proof for the change of the connection state on Chain A: `INIT -&gt; OPEN` </p></td>
-                </tr>
-              
-                <tr>
-                  <td>proof_height</td>
-                  <td><a href="#ibc.core.client.v1.Height">ibc.core.client.v1.Height</a></td>
-                  <td></td>
-                  <td><p> </p></td>
-                </tr>
-              
-                <tr>
-                  <td>signer</td>
-                  <td><a href="#string">string</a></td>
-                  <td></td>
-                  <td><p> </p></td>
-                </tr>
-              
-            </tbody>
-          </table>
-
-          
-
-        
-      
-        <h3 id="ibc.core.connection.v1.MsgConnectionOpenConfirmResponse">MsgConnectionOpenConfirmResponse</h3>
-        <p>MsgConnectionOpenConfirmResponse defines the Msg/ConnectionOpenConfirm</p><p>response type.</p>
-
-        
-
-        
-      
-        <h3 id="ibc.core.connection.v1.MsgConnectionOpenInit">MsgConnectionOpenInit</h3>
-        <p>MsgConnectionOpenInit defines the msg sent by an account on Chain A to</p><p>initialize a connection with Chain B.</p>
-
-        
-          <table class="field-table">
-            <thead>
-              <tr><td>Field</td><td>Type</td><td>Label</td><td>Description</td></tr>
-            </thead>
-            <tbody>
-              
-                <tr>
-                  <td>client_id</td>
-                  <td><a href="#string">string</a></td>
-                  <td></td>
-                  <td><p> </p></td>
-                </tr>
-              
-                <tr>
-                  <td>counterparty</td>
-                  <td><a href="#ibc.core.connection.v1.Counterparty">Counterparty</a></td>
-                  <td></td>
-                  <td><p> </p></td>
-                </tr>
-              
-                <tr>
-                  <td>version</td>
-                  <td><a href="#ibc.core.connection.v1.Version">Version</a></td>
-                  <td></td>
-                  <td><p> </p></td>
-                </tr>
-              
-                <tr>
-                  <td>delay_period</td>
-                  <td><a href="#uint64">uint64</a></td>
-                  <td></td>
-                  <td><p> </p></td>
-                </tr>
-              
-                <tr>
-                  <td>signer</td>
-                  <td><a href="#string">string</a></td>
-                  <td></td>
-                  <td><p> </p></td>
-                </tr>
-              
-            </tbody>
-          </table>
-
-          
-
-        
-      
-        <h3 id="ibc.core.connection.v1.MsgConnectionOpenInitResponse">MsgConnectionOpenInitResponse</h3>
-        <p>MsgConnectionOpenInitResponse defines the Msg/ConnectionOpenInit response</p><p>type.</p>
-
-        
-
-        
-      
-        <h3 id="ibc.core.connection.v1.MsgConnectionOpenTry">MsgConnectionOpenTry</h3>
-        <p>MsgConnectionOpenTry defines a msg sent by a Relayer to try to open a</p><p>connection on Chain B.</p>
-
-        
-          <table class="field-table">
-            <thead>
-              <tr><td>Field</td><td>Type</td><td>Label</td><td>Description</td></tr>
-            </thead>
-            <tbody>
-              
-                <tr>
-                  <td>client_id</td>
-                  <td><a href="#string">string</a></td>
-                  <td></td>
-                  <td><p> </p></td>
-                </tr>
-              
-                <tr>
-                  <td>previous_connection_id</td>
-                  <td><a href="#string">string</a></td>
-                  <td></td>
-                  <td><p>in the case of crossing hello&#39;s, when both chains call OpenInit, we need
-the connection identifier of the previous connection in state INIT </p></td>
-                </tr>
-              
-                <tr>
-                  <td>client_state</td>
-                  <td><a href="#google.protobuf.Any">google.protobuf.Any</a></td>
-                  <td></td>
-                  <td><p> </p></td>
-                </tr>
-              
-                <tr>
-                  <td>counterparty</td>
-                  <td><a href="#ibc.core.connection.v1.Counterparty">Counterparty</a></td>
-                  <td></td>
-                  <td><p> </p></td>
-                </tr>
-              
-                <tr>
-                  <td>delay_period</td>
-                  <td><a href="#uint64">uint64</a></td>
-                  <td></td>
-                  <td><p> </p></td>
-                </tr>
-              
-                <tr>
-                  <td>counterparty_versions</td>
-                  <td><a href="#ibc.core.connection.v1.Version">Version</a></td>
-                  <td>repeated</td>
-                  <td><p> </p></td>
-                </tr>
-              
-                <tr>
-                  <td>proof_height</td>
-                  <td><a href="#ibc.core.client.v1.Height">ibc.core.client.v1.Height</a></td>
-                  <td></td>
-                  <td><p> </p></td>
-                </tr>
-              
-                <tr>
-                  <td>proof_init</td>
-                  <td><a href="#bytes">bytes</a></td>
-                  <td></td>
-                  <td><p>proof of the initialization the connection on Chain A: `UNITIALIZED -&gt;
-INIT` </p></td>
-                </tr>
-              
-                <tr>
-                  <td>proof_client</td>
-                  <td><a href="#bytes">bytes</a></td>
-                  <td></td>
-                  <td><p>proof of client state included in message </p></td>
-                </tr>
-              
-                <tr>
-                  <td>proof_consensus</td>
-                  <td><a href="#bytes">bytes</a></td>
-                  <td></td>
-                  <td><p>proof of client consensus state </p></td>
-                </tr>
-              
-                <tr>
-                  <td>consensus_height</td>
-                  <td><a href="#ibc.core.client.v1.Height">ibc.core.client.v1.Height</a></td>
-                  <td></td>
-                  <td><p> </p></td>
-                </tr>
-              
-                <tr>
-                  <td>signer</td>
-                  <td><a href="#string">string</a></td>
-                  <td></td>
-                  <td><p> </p></td>
-                </tr>
-              
-            </tbody>
-          </table>
-
-          
-
-        
-      
-        <h3 id="ibc.core.connection.v1.MsgConnectionOpenTryResponse">MsgConnectionOpenTryResponse</h3>
-        <p>MsgConnectionOpenTryResponse defines the Msg/ConnectionOpenTry response type.</p>
-
-        
-
-        
-      
-
-      
-
-      
-
-      
-        <h3 id="ibc.core.connection.v1.Msg">Msg</h3>
-        <p>Msg defines the ibc/connection Msg service.</p>
-        <table class="enum-table">
-          <thead>
-            <tr><td>Method Name</td><td>Request Type</td><td>Response Type</td><td>Description</td></tr>
-          </thead>
-          <tbody>
-            
-              <tr>
-                <td>ConnectionOpenInit</td>
-                <td><a href="#ibc.core.connection.v1.MsgConnectionOpenInit">MsgConnectionOpenInit</a></td>
-                <td><a href="#ibc.core.connection.v1.MsgConnectionOpenInitResponse">MsgConnectionOpenInitResponse</a></td>
-                <td><p>ConnectionOpenInit defines a rpc handler method for MsgConnectionOpenInit.</p></td>
-              </tr>
-            
-              <tr>
-                <td>ConnectionOpenTry</td>
-                <td><a href="#ibc.core.connection.v1.MsgConnectionOpenTry">MsgConnectionOpenTry</a></td>
-                <td><a href="#ibc.core.connection.v1.MsgConnectionOpenTryResponse">MsgConnectionOpenTryResponse</a></td>
-                <td><p>ConnectionOpenTry defines a rpc handler method for MsgConnectionOpenTry.</p></td>
-              </tr>
-            
-              <tr>
-                <td>ConnectionOpenAck</td>
-                <td><a href="#ibc.core.connection.v1.MsgConnectionOpenAck">MsgConnectionOpenAck</a></td>
-                <td><a href="#ibc.core.connection.v1.MsgConnectionOpenAckResponse">MsgConnectionOpenAckResponse</a></td>
-                <td><p>ConnectionOpenAck defines a rpc handler method for MsgConnectionOpenAck.</p></td>
-              </tr>
-            
-              <tr>
-                <td>ConnectionOpenConfirm</td>
-                <td><a href="#ibc.core.connection.v1.MsgConnectionOpenConfirm">MsgConnectionOpenConfirm</a></td>
-                <td><a href="#ibc.core.connection.v1.MsgConnectionOpenConfirmResponse">MsgConnectionOpenConfirmResponse</a></td>
-                <td><p>ConnectionOpenConfirm defines a rpc handler method for
-MsgConnectionOpenConfirm.</p></td>
-              </tr>
-            
-          </tbody>
-        </table>
-
-        
-    
-      
-      <div class="file-heading">
-        <h2 id="ibc/core/types/v1/genesis.proto">ibc/core/types/v1/genesis.proto</h2><a href="#title">Top</a>
-      </div>
-      <p></p>
-
-      
-        <h3 id="ibc.core.types.v1.GenesisState">GenesisState</h3>
-        <p>GenesisState defines the ibc module's genesis state.</p>
-
-        
-          <table class="field-table">
-            <thead>
-              <tr><td>Field</td><td>Type</td><td>Label</td><td>Description</td></tr>
-            </thead>
-            <tbody>
-              
-                <tr>
-                  <td>client_genesis</td>
-                  <td><a href="#ibc.core.client.v1.GenesisState">ibc.core.client.v1.GenesisState</a></td>
-                  <td></td>
-                  <td><p>ICS002 - Clients genesis state </p></td>
-                </tr>
-              
-                <tr>
-                  <td>connection_genesis</td>
-                  <td><a href="#ibc.core.connection.v1.GenesisState">ibc.core.connection.v1.GenesisState</a></td>
-                  <td></td>
-                  <td><p>ICS003 - Connections genesis state </p></td>
-                </tr>
-              
-                <tr>
-                  <td>channel_genesis</td>
-                  <td><a href="#ibc.core.channel.v1.GenesisState">ibc.core.channel.v1.GenesisState</a></td>
-                  <td></td>
-                  <td><p>ICS004 - Channel genesis state </p></td>
-                </tr>
-              
-            </tbody>
-          </table>
-
-          
-
-        
-      
-
-      
-
-      
-
-      
-    
-      
-      <div class="file-heading">
-        <h2 id="ibc/lightclients/localhost/v1/localhost.proto">ibc/lightclients/localhost/v1/localhost.proto</h2><a href="#title">Top</a>
-      </div>
-      <p></p>
-
-      
-        <h3 id="ibc.lightclients.localhost.v1.ClientState">ClientState</h3>
-        <p>ClientState defines a loopback (localhost) client. It requires (read-only)</p><p>access to keys outside the client prefix.</p>
-
-        
-          <table class="field-table">
-            <thead>
-              <tr><td>Field</td><td>Type</td><td>Label</td><td>Description</td></tr>
-            </thead>
-            <tbody>
-              
-                <tr>
-                  <td>chain_id</td>
-                  <td><a href="#string">string</a></td>
-                  <td></td>
-                  <td><p>self chain ID </p></td>
-                </tr>
-              
-                <tr>
-                  <td>height</td>
-                  <td><a href="#ibc.core.client.v1.Height">ibc.core.client.v1.Height</a></td>
-                  <td></td>
-                  <td><p>self latest block height </p></td>
-                </tr>
-              
-            </tbody>
-          </table>
-
-          
-
-        
-      
-
-      
-
-      
-
-      
-    
-      
-      <div class="file-heading">
-        <h2 id="ibc/lightclients/solomachine/v1/solomachine.proto">ibc/lightclients/solomachine/v1/solomachine.proto</h2><a href="#title">Top</a>
-      </div>
-      <p></p>
-
-      
-        <h3 id="ibc.lightclients.solomachine.v1.ChannelStateData">ChannelStateData</h3>
-        <p>ChannelStateData returns the SignBytes data for channel state</p><p>verification.</p>
-
-        
-          <table class="field-table">
-            <thead>
-              <tr><td>Field</td><td>Type</td><td>Label</td><td>Description</td></tr>
-            </thead>
-            <tbody>
-              
-                <tr>
-                  <td>path</td>
-                  <td><a href="#bytes">bytes</a></td>
-                  <td></td>
-                  <td><p> </p></td>
-                </tr>
-              
-                <tr>
-                  <td>channel</td>
-                  <td><a href="#ibc.core.channel.v1.Channel">ibc.core.channel.v1.Channel</a></td>
-                  <td></td>
-                  <td><p> </p></td>
-                </tr>
-              
-            </tbody>
-          </table>
-
-          
-
-        
-      
-        <h3 id="ibc.lightclients.solomachine.v1.ClientState">ClientState</h3>
-        <p>ClientState defines a solo machine client that tracks the current consensus</p><p>state and if the client is frozen.</p>
-
-        
-          <table class="field-table">
-            <thead>
-              <tr><td>Field</td><td>Type</td><td>Label</td><td>Description</td></tr>
-            </thead>
-            <tbody>
-              
-                <tr>
-                  <td>sequence</td>
-                  <td><a href="#uint64">uint64</a></td>
-                  <td></td>
-                  <td><p>latest sequence of the client state </p></td>
-                </tr>
-              
-                <tr>
-                  <td>frozen_sequence</td>
-                  <td><a href="#uint64">uint64</a></td>
-                  <td></td>
-                  <td><p>frozen sequence of the solo machine </p></td>
-                </tr>
-              
-                <tr>
-                  <td>consensus_state</td>
-                  <td><a href="#ibc.lightclients.solomachine.v1.ConsensusState">ConsensusState</a></td>
-                  <td></td>
-                  <td><p> </p></td>
-                </tr>
-              
-                <tr>
-                  <td>allow_update_after_proposal</td>
-                  <td><a href="#bool">bool</a></td>
-                  <td></td>
-                  <td><p>when set to true, will allow governance to update a solo machine client.
-The client will be unfrozen if it is frozen. </p></td>
-                </tr>
-              
-            </tbody>
-          </table>
-
-          
-
-        
-      
-        <h3 id="ibc.lightclients.solomachine.v1.ClientStateData">ClientStateData</h3>
-        <p>ClientStateData returns the SignBytes data for client state verification.</p>
-
-        
-          <table class="field-table">
-            <thead>
-              <tr><td>Field</td><td>Type</td><td>Label</td><td>Description</td></tr>
-            </thead>
-            <tbody>
-              
-                <tr>
-                  <td>path</td>
-                  <td><a href="#bytes">bytes</a></td>
-                  <td></td>
-                  <td><p> </p></td>
-                </tr>
-              
-                <tr>
-                  <td>client_state</td>
-                  <td><a href="#google.protobuf.Any">google.protobuf.Any</a></td>
-                  <td></td>
-                  <td><p> </p></td>
-                </tr>
-              
-            </tbody>
-          </table>
-
-          
-
-        
-      
-        <h3 id="ibc.lightclients.solomachine.v1.ConnectionStateData">ConnectionStateData</h3>
-        <p>ConnectionStateData returns the SignBytes data for connection state</p><p>verification.</p>
-
-        
-          <table class="field-table">
-            <thead>
-              <tr><td>Field</td><td>Type</td><td>Label</td><td>Description</td></tr>
-            </thead>
-            <tbody>
-              
-                <tr>
-                  <td>path</td>
-                  <td><a href="#bytes">bytes</a></td>
-                  <td></td>
-                  <td><p> </p></td>
-                </tr>
-              
-                <tr>
-                  <td>connection</td>
-                  <td><a href="#ibc.core.connection.v1.ConnectionEnd">ibc.core.connection.v1.ConnectionEnd</a></td>
-                  <td></td>
-                  <td><p> </p></td>
-                </tr>
-              
-            </tbody>
-          </table>
-
-          
-
-        
-      
-        <h3 id="ibc.lightclients.solomachine.v1.ConsensusState">ConsensusState</h3>
-        <p>ConsensusState defines a solo machine consensus state. The sequence of a</p><p>consensus state is contained in the "height" key used in storing the</p><p>consensus state.</p>
-
-        
-          <table class="field-table">
-            <thead>
-              <tr><td>Field</td><td>Type</td><td>Label</td><td>Description</td></tr>
-            </thead>
-            <tbody>
-              
-                <tr>
-                  <td>public_key</td>
-                  <td><a href="#google.protobuf.Any">google.protobuf.Any</a></td>
-                  <td></td>
-                  <td><p>public key of the solo machine </p></td>
-                </tr>
-              
-                <tr>
-                  <td>diversifier</td>
-                  <td><a href="#string">string</a></td>
-                  <td></td>
-                  <td><p>diversifier allows the same public key to be re-used across different solo
-machine clients (potentially on different chains) without being considered
-misbehaviour. </p></td>
-                </tr>
-              
-                <tr>
-                  <td>timestamp</td>
-                  <td><a href="#uint64">uint64</a></td>
-                  <td></td>
-                  <td><p> </p></td>
-                </tr>
-              
-            </tbody>
-          </table>
-
-          
-
-        
-      
-        <h3 id="ibc.lightclients.solomachine.v1.ConsensusStateData">ConsensusStateData</h3>
-        <p>ConsensusStateData returns the SignBytes data for consensus state</p><p>verification.</p>
-
-        
-          <table class="field-table">
-            <thead>
-              <tr><td>Field</td><td>Type</td><td>Label</td><td>Description</td></tr>
-            </thead>
-            <tbody>
-              
-                <tr>
-                  <td>path</td>
-                  <td><a href="#bytes">bytes</a></td>
-                  <td></td>
-                  <td><p> </p></td>
-                </tr>
-              
-                <tr>
-                  <td>consensus_state</td>
-                  <td><a href="#google.protobuf.Any">google.protobuf.Any</a></td>
-                  <td></td>
-                  <td><p> </p></td>
-                </tr>
-              
-            </tbody>
-          </table>
-
-          
-
-        
-      
-        <h3 id="ibc.lightclients.solomachine.v1.Header">Header</h3>
-        <p>Header defines a solo machine consensus header</p>
-
-        
-          <table class="field-table">
-            <thead>
-              <tr><td>Field</td><td>Type</td><td>Label</td><td>Description</td></tr>
-            </thead>
-            <tbody>
-              
-                <tr>
-                  <td>sequence</td>
-                  <td><a href="#uint64">uint64</a></td>
-                  <td></td>
-                  <td><p>sequence to update solo machine public key at </p></td>
-                </tr>
-              
-                <tr>
-                  <td>timestamp</td>
-                  <td><a href="#uint64">uint64</a></td>
-                  <td></td>
-                  <td><p> </p></td>
-                </tr>
-              
-                <tr>
-                  <td>signature</td>
-                  <td><a href="#bytes">bytes</a></td>
-                  <td></td>
-                  <td><p> </p></td>
-                </tr>
-              
-                <tr>
-                  <td>new_public_key</td>
-                  <td><a href="#google.protobuf.Any">google.protobuf.Any</a></td>
-                  <td></td>
-                  <td><p> </p></td>
-                </tr>
-              
-                <tr>
-                  <td>new_diversifier</td>
-                  <td><a href="#string">string</a></td>
-                  <td></td>
-                  <td><p> </p></td>
-                </tr>
-              
-            </tbody>
-          </table>
-
-          
-
-        
-      
-        <h3 id="ibc.lightclients.solomachine.v1.HeaderData">HeaderData</h3>
-        <p>HeaderData returns the SignBytes data for update verification.</p>
-
-        
-          <table class="field-table">
-            <thead>
-              <tr><td>Field</td><td>Type</td><td>Label</td><td>Description</td></tr>
-            </thead>
-            <tbody>
-              
-                <tr>
-                  <td>new_pub_key</td>
-                  <td><a href="#google.protobuf.Any">google.protobuf.Any</a></td>
-                  <td></td>
-                  <td><p>header public key </p></td>
-                </tr>
-              
-                <tr>
-                  <td>new_diversifier</td>
-                  <td><a href="#string">string</a></td>
-                  <td></td>
-                  <td><p>header diversifier </p></td>
-                </tr>
-              
-            </tbody>
-          </table>
-
-          
-
-        
-      
-        <h3 id="ibc.lightclients.solomachine.v1.Misbehaviour">Misbehaviour</h3>
-        <p>Misbehaviour defines misbehaviour for a solo machine which consists</p><p>of a sequence and two signatures over different messages at that sequence.</p>
-
-        
-          <table class="field-table">
-            <thead>
-              <tr><td>Field</td><td>Type</td><td>Label</td><td>Description</td></tr>
-            </thead>
-            <tbody>
-              
-                <tr>
-                  <td>client_id</td>
-                  <td><a href="#string">string</a></td>
-                  <td></td>
-                  <td><p> </p></td>
-                </tr>
-              
-                <tr>
-                  <td>sequence</td>
-                  <td><a href="#uint64">uint64</a></td>
-                  <td></td>
-                  <td><p> </p></td>
-                </tr>
-              
-                <tr>
-                  <td>signature_one</td>
-                  <td><a href="#ibc.lightclients.solomachine.v1.SignatureAndData">SignatureAndData</a></td>
-                  <td></td>
-                  <td><p> </p></td>
-                </tr>
-              
-                <tr>
-                  <td>signature_two</td>
-                  <td><a href="#ibc.lightclients.solomachine.v1.SignatureAndData">SignatureAndData</a></td>
-                  <td></td>
-                  <td><p> </p></td>
-                </tr>
-              
-            </tbody>
-          </table>
-
-          
-
-        
-      
-        <h3 id="ibc.lightclients.solomachine.v1.NextSequenceRecvData">NextSequenceRecvData</h3>
-        <p>NextSequenceRecvData returns the SignBytes data for verification of the next</p><p>sequence to be received.</p>
-
-        
-          <table class="field-table">
-            <thead>
-              <tr><td>Field</td><td>Type</td><td>Label</td><td>Description</td></tr>
-            </thead>
-            <tbody>
-              
-                <tr>
-                  <td>path</td>
-                  <td><a href="#bytes">bytes</a></td>
-                  <td></td>
-                  <td><p> </p></td>
-                </tr>
-              
-                <tr>
-                  <td>next_seq_recv</td>
-                  <td><a href="#uint64">uint64</a></td>
-                  <td></td>
-                  <td><p> </p></td>
-                </tr>
-              
-            </tbody>
-          </table>
-
-          
-
-        
-      
-        <h3 id="ibc.lightclients.solomachine.v1.PacketAcknowledgementData">PacketAcknowledgementData</h3>
-        <p>PacketAcknowledgementData returns the SignBytes data for acknowledgement</p><p>verification.</p>
-
-        
-          <table class="field-table">
-            <thead>
-              <tr><td>Field</td><td>Type</td><td>Label</td><td>Description</td></tr>
-            </thead>
-            <tbody>
-              
-                <tr>
-                  <td>path</td>
-                  <td><a href="#bytes">bytes</a></td>
-                  <td></td>
-                  <td><p> </p></td>
-                </tr>
-              
-                <tr>
-                  <td>acknowledgement</td>
-                  <td><a href="#bytes">bytes</a></td>
-                  <td></td>
-                  <td><p> </p></td>
-                </tr>
-              
-            </tbody>
-          </table>
-
-          
-
-        
-      
-        <h3 id="ibc.lightclients.solomachine.v1.PacketCommitmentData">PacketCommitmentData</h3>
-        <p>PacketCommitmentData returns the SignBytes data for packet commitment</p><p>verification.</p>
-
-        
-          <table class="field-table">
-            <thead>
-              <tr><td>Field</td><td>Type</td><td>Label</td><td>Description</td></tr>
-            </thead>
-            <tbody>
-              
-                <tr>
-                  <td>path</td>
-                  <td><a href="#bytes">bytes</a></td>
-                  <td></td>
-                  <td><p> </p></td>
-                </tr>
-              
-                <tr>
-                  <td>commitment</td>
-                  <td><a href="#bytes">bytes</a></td>
-                  <td></td>
-                  <td><p> </p></td>
-                </tr>
-              
-            </tbody>
-          </table>
-
-          
-
-        
-      
-        <h3 id="ibc.lightclients.solomachine.v1.PacketReceiptAbsenceData">PacketReceiptAbsenceData</h3>
-        <p>PacketReceiptAbsenceData returns the SignBytes data for</p><p>packet receipt absence verification.</p>
-
-        
-          <table class="field-table">
-            <thead>
-              <tr><td>Field</td><td>Type</td><td>Label</td><td>Description</td></tr>
-            </thead>
-            <tbody>
-              
-                <tr>
-                  <td>path</td>
-                  <td><a href="#bytes">bytes</a></td>
-                  <td></td>
-                  <td><p> </p></td>
-                </tr>
-              
-            </tbody>
-          </table>
-
-          
-
-        
-      
-        <h3 id="ibc.lightclients.solomachine.v1.SignBytes">SignBytes</h3>
-        <p>SignBytes defines the signed bytes used for signature verification.</p>
-
-        
-          <table class="field-table">
-            <thead>
-              <tr><td>Field</td><td>Type</td><td>Label</td><td>Description</td></tr>
-            </thead>
-            <tbody>
-              
-                <tr>
-                  <td>sequence</td>
-                  <td><a href="#uint64">uint64</a></td>
-                  <td></td>
-                  <td><p> </p></td>
-                </tr>
-              
-                <tr>
-                  <td>timestamp</td>
-                  <td><a href="#uint64">uint64</a></td>
-                  <td></td>
-                  <td><p> </p></td>
-                </tr>
-              
-                <tr>
-                  <td>diversifier</td>
-                  <td><a href="#string">string</a></td>
-                  <td></td>
-                  <td><p> </p></td>
-                </tr>
-              
-                <tr>
-                  <td>data_type</td>
-                  <td><a href="#ibc.lightclients.solomachine.v1.DataType">DataType</a></td>
-                  <td></td>
-                  <td><p>type of the data used </p></td>
-                </tr>
-              
-                <tr>
-                  <td>data</td>
-                  <td><a href="#bytes">bytes</a></td>
-                  <td></td>
-                  <td><p>marshaled data </p></td>
-                </tr>
-              
-            </tbody>
-          </table>
-
-          
-
-        
-      
-        <h3 id="ibc.lightclients.solomachine.v1.SignatureAndData">SignatureAndData</h3>
-        <p>SignatureAndData contains a signature and the data signed over to create that</p><p>signature.</p>
-
-        
-          <table class="field-table">
-            <thead>
-              <tr><td>Field</td><td>Type</td><td>Label</td><td>Description</td></tr>
-            </thead>
-            <tbody>
-              
-                <tr>
-                  <td>signature</td>
-                  <td><a href="#bytes">bytes</a></td>
-                  <td></td>
-                  <td><p> </p></td>
-                </tr>
-              
-                <tr>
-                  <td>data_type</td>
-                  <td><a href="#ibc.lightclients.solomachine.v1.DataType">DataType</a></td>
-                  <td></td>
-                  <td><p> </p></td>
-                </tr>
-              
-                <tr>
-                  <td>data</td>
-                  <td><a href="#bytes">bytes</a></td>
-                  <td></td>
-                  <td><p> </p></td>
-                </tr>
-              
-                <tr>
-                  <td>timestamp</td>
-                  <td><a href="#uint64">uint64</a></td>
-                  <td></td>
-                  <td><p> </p></td>
-                </tr>
-              
-            </tbody>
-          </table>
-
-          
-
-        
-      
-        <h3 id="ibc.lightclients.solomachine.v1.TimestampedSignatureData">TimestampedSignatureData</h3>
-        <p>TimestampedSignatureData contains the signature data and the timestamp of the</p><p>signature.</p>
-
-        
-          <table class="field-table">
-            <thead>
-              <tr><td>Field</td><td>Type</td><td>Label</td><td>Description</td></tr>
-            </thead>
-            <tbody>
-              
-                <tr>
-                  <td>signature_data</td>
-                  <td><a href="#bytes">bytes</a></td>
-                  <td></td>
-                  <td><p> </p></td>
-                </tr>
-              
-                <tr>
-                  <td>timestamp</td>
-                  <td><a href="#uint64">uint64</a></td>
-                  <td></td>
-                  <td><p> </p></td>
-                </tr>
-              
-            </tbody>
-          </table>
-
-          
-
-        
-      
-
-      
-        <h3 id="ibc.lightclients.solomachine.v1.DataType">DataType</h3>
-        <p>DataType defines the type of solo machine proof being created. This is done</p><p>to preserve uniqueness of different data sign byte encodings.</p>
-        <table class="enum-table">
-          <thead>
-            <tr><td>Name</td><td>Number</td><td>Description</td></tr>
-          </thead>
-          <tbody>
-            
-              <tr>
-                <td>DATA_TYPE_UNINITIALIZED_UNSPECIFIED</td>
-                <td>0</td>
-                <td><p>Default State</p></td>
-              </tr>
-            
-              <tr>
-                <td>DATA_TYPE_CLIENT_STATE</td>
-                <td>1</td>
-                <td><p>Data type for client state verification</p></td>
-              </tr>
-            
-              <tr>
-                <td>DATA_TYPE_CONSENSUS_STATE</td>
-                <td>2</td>
-                <td><p>Data type for consensus state verification</p></td>
-              </tr>
-            
-              <tr>
-                <td>DATA_TYPE_CONNECTION_STATE</td>
-                <td>3</td>
-                <td><p>Data type for connection state verification</p></td>
-              </tr>
-            
-              <tr>
-                <td>DATA_TYPE_CHANNEL_STATE</td>
-                <td>4</td>
-                <td><p>Data type for channel state verification</p></td>
-              </tr>
-            
-              <tr>
-                <td>DATA_TYPE_PACKET_COMMITMENT</td>
-                <td>5</td>
-                <td><p>Data type for packet commitment verification</p></td>
-              </tr>
-            
-              <tr>
-                <td>DATA_TYPE_PACKET_ACKNOWLEDGEMENT</td>
-                <td>6</td>
-                <td><p>Data type for packet acknowledgement verification</p></td>
-              </tr>
-            
-              <tr>
-                <td>DATA_TYPE_PACKET_RECEIPT_ABSENCE</td>
-                <td>7</td>
-                <td><p>Data type for packet receipt absence verification</p></td>
-              </tr>
-            
-              <tr>
-                <td>DATA_TYPE_NEXT_SEQUENCE_RECV</td>
-                <td>8</td>
-                <td><p>Data type for next sequence recv verification</p></td>
-              </tr>
-            
-              <tr>
-                <td>DATA_TYPE_HEADER</td>
-                <td>9</td>
-                <td><p>Data type for header verification</p></td>
-              </tr>
-            
-          </tbody>
-        </table>
-      
-
-      
-
-      
-    
-      
-      <div class="file-heading">
-        <h2 id="ibc/lightclients/tendermint/v1/tendermint.proto">ibc/lightclients/tendermint/v1/tendermint.proto</h2><a href="#title">Top</a>
-      </div>
-      <p></p>
-
-      
-        <h3 id="ibc.lightclients.tendermint.v1.ClientState">ClientState</h3>
-        <p>ClientState from Tendermint tracks the current validator set, latest height,</p><p>and a possible frozen height.</p>
-
-        
-          <table class="field-table">
-            <thead>
-              <tr><td>Field</td><td>Type</td><td>Label</td><td>Description</td></tr>
-            </thead>
-            <tbody>
-              
-                <tr>
-                  <td>chain_id</td>
-                  <td><a href="#string">string</a></td>
-                  <td></td>
-                  <td><p> </p></td>
-                </tr>
-              
-                <tr>
-                  <td>trust_level</td>
-                  <td><a href="#ibc.lightclients.tendermint.v1.Fraction">Fraction</a></td>
-                  <td></td>
-                  <td><p> </p></td>
-                </tr>
-              
-                <tr>
-                  <td>trusting_period</td>
-                  <td><a href="#google.protobuf.Duration">google.protobuf.Duration</a></td>
-                  <td></td>
-                  <td><p>duration of the period since the LastestTimestamp during which the
-submitted headers are valid for upgrade </p></td>
-                </tr>
-              
-                <tr>
-                  <td>unbonding_period</td>
-                  <td><a href="#google.protobuf.Duration">google.protobuf.Duration</a></td>
-                  <td></td>
-                  <td><p>duration of the staking unbonding period </p></td>
-                </tr>
-              
-                <tr>
-                  <td>max_clock_drift</td>
-                  <td><a href="#google.protobuf.Duration">google.protobuf.Duration</a></td>
-                  <td></td>
-                  <td><p>defines how much new (untrusted) header&#39;s Time can drift into the future. </p></td>
-                </tr>
-              
-                <tr>
-                  <td>frozen_height</td>
-                  <td><a href="#ibc.core.client.v1.Height">ibc.core.client.v1.Height</a></td>
-                  <td></td>
-                  <td><p>Block height when the client was frozen due to a misbehaviour </p></td>
-                </tr>
-              
-                <tr>
-                  <td>latest_height</td>
-                  <td><a href="#ibc.core.client.v1.Height">ibc.core.client.v1.Height</a></td>
-                  <td></td>
-                  <td><p>Latest height the client was updated to </p></td>
-                </tr>
-              
-                <tr>
-                  <td>proof_specs</td>
-                  <td><a href="#ics23.ProofSpec">ics23.ProofSpec</a></td>
-                  <td>repeated</td>
-                  <td><p>Proof specifications used in verifying counterparty state </p></td>
-                </tr>
-              
-                <tr>
-                  <td>upgrade_path</td>
-                  <td><a href="#string">string</a></td>
-                  <td>repeated</td>
-                  <td><p>Path at which next upgraded client will be committed.
-Each element corresponds to the key for a single CommitmentProof in the
-chained proof. NOTE: ClientState must stored under
-`{upgradePath}/{upgradeHeight}/clientState` ConsensusState must be stored
-under `{upgradepath}/{upgradeHeight}/consensusState` For SDK chains using
-the default upgrade module, upgrade_path should be []string{&#34;upgrade&#34;,
-&#34;upgradedIBCState&#34;}` </p></td>
-                </tr>
-              
-                <tr>
-                  <td>allow_update_after_expiry</td>
-                  <td><a href="#bool">bool</a></td>
-                  <td></td>
-                  <td><p>This flag, when set to true, will allow governance to recover a client
-which has expired </p></td>
-                </tr>
-              
-                <tr>
-                  <td>allow_update_after_misbehaviour</td>
-                  <td><a href="#bool">bool</a></td>
-                  <td></td>
-                  <td><p>This flag, when set to true, will allow governance to unfreeze a client
-whose chain has experienced a misbehaviour event </p></td>
-                </tr>
-              
-            </tbody>
-          </table>
-
-          
-
-        
-      
-        <h3 id="ibc.lightclients.tendermint.v1.ConsensusState">ConsensusState</h3>
-        <p>ConsensusState defines the consensus state from Tendermint.</p>
-
-        
-          <table class="field-table">
-            <thead>
-              <tr><td>Field</td><td>Type</td><td>Label</td><td>Description</td></tr>
-            </thead>
-            <tbody>
-              
-                <tr>
-                  <td>timestamp</td>
-                  <td><a href="#google.protobuf.Timestamp">google.protobuf.Timestamp</a></td>
-                  <td></td>
-                  <td><p>timestamp that corresponds to the block height in which the ConsensusState
-was stored. </p></td>
-                </tr>
-              
-                <tr>
-                  <td>root</td>
-                  <td><a href="#ibc.core.commitment.v1.MerkleRoot">ibc.core.commitment.v1.MerkleRoot</a></td>
-                  <td></td>
-                  <td><p>commitment root (i.e app hash) </p></td>
-                </tr>
-              
-                <tr>
-                  <td>next_validators_hash</td>
-                  <td><a href="#bytes">bytes</a></td>
-                  <td></td>
-                  <td><p> </p></td>
-                </tr>
-              
-            </tbody>
-          </table>
-
-          
-
-        
-      
-        <h3 id="ibc.lightclients.tendermint.v1.Fraction">Fraction</h3>
-        <p>Fraction defines the protobuf message type for tmmath.Fraction that only</p><p>supports positive values.</p>
-
-        
-          <table class="field-table">
-            <thead>
-              <tr><td>Field</td><td>Type</td><td>Label</td><td>Description</td></tr>
-            </thead>
-            <tbody>
-              
-                <tr>
-                  <td>numerator</td>
-                  <td><a href="#uint64">uint64</a></td>
-                  <td></td>
-                  <td><p> </p></td>
-                </tr>
-              
-                <tr>
-                  <td>denominator</td>
-                  <td><a href="#uint64">uint64</a></td>
-                  <td></td>
-                  <td><p> </p></td>
-                </tr>
-              
-            </tbody>
-          </table>
-
-          
-
-        
-      
-        <h3 id="ibc.lightclients.tendermint.v1.Header">Header</h3>
-        <p>Header defines the Tendermint client consensus Header.</p><p>It encapsulates all the information necessary to update from a trusted</p><p>Tendermint ConsensusState. The inclusion of TrustedHeight and</p><p>TrustedValidators allows this update to process correctly, so long as the</p><p>ConsensusState for the TrustedHeight exists, this removes race conditions</p><p>among relayers The SignedHeader and ValidatorSet are the new untrusted update</p><p>fields for the client. The TrustedHeight is the height of a stored</p><p>ConsensusState on the client that will be used to verify the new untrusted</p><p>header. The Trusted ConsensusState must be within the unbonding period of</p><p>current time in order to correctly verify, and the TrustedValidators must</p><p>hash to TrustedConsensusState.NextValidatorsHash since that is the last</p><p>trusted validator set at the TrustedHeight.</p>
-
-        
-          <table class="field-table">
-            <thead>
-              <tr><td>Field</td><td>Type</td><td>Label</td><td>Description</td></tr>
-            </thead>
-            <tbody>
-              
-                <tr>
-                  <td>signed_header</td>
-                  <td><a href="#tendermint.types.SignedHeader">tendermint.types.SignedHeader</a></td>
-                  <td></td>
-                  <td><p> </p></td>
-                </tr>
-              
-                <tr>
-                  <td>validator_set</td>
-                  <td><a href="#tendermint.types.ValidatorSet">tendermint.types.ValidatorSet</a></td>
-                  <td></td>
-                  <td><p> </p></td>
-                </tr>
-              
-                <tr>
-                  <td>trusted_height</td>
-                  <td><a href="#ibc.core.client.v1.Height">ibc.core.client.v1.Height</a></td>
-                  <td></td>
-                  <td><p> </p></td>
-                </tr>
-              
-                <tr>
-                  <td>trusted_validators</td>
-                  <td><a href="#tendermint.types.ValidatorSet">tendermint.types.ValidatorSet</a></td>
-                  <td></td>
-                  <td><p> </p></td>
-                </tr>
-              
-            </tbody>
-          </table>
-
-          
-
-        
-      
-        <h3 id="ibc.lightclients.tendermint.v1.Misbehaviour">Misbehaviour</h3>
-        <p>Misbehaviour is a wrapper over two conflicting Headers</p><p>that implements Misbehaviour interface expected by ICS-02</p>
-
-        
-          <table class="field-table">
-            <thead>
-              <tr><td>Field</td><td>Type</td><td>Label</td><td>Description</td></tr>
-            </thead>
-            <tbody>
-              
-                <tr>
-                  <td>client_id</td>
-                  <td><a href="#string">string</a></td>
-                  <td></td>
-                  <td><p> </p></td>
-                </tr>
-              
-                <tr>
-                  <td>header_1</td>
-                  <td><a href="#ibc.lightclients.tendermint.v1.Header">Header</a></td>
-                  <td></td>
-                  <td><p> </p></td>
-                </tr>
-              
-                <tr>
-                  <td>header_2</td>
-                  <td><a href="#ibc.lightclients.tendermint.v1.Header">Header</a></td>
-                  <td></td>
-                  <td><p> </p></td>
-                </tr>
-              
-            </tbody>
-          </table>
-
-          
-
-        
-      
-
-      
-
-      
-
-      
-    
-
-    <h2 id="scalar-value-types">Scalar Value Types</h2>
-    <table class="scalar-value-types-table">
-      <thead>
-        <tr><td>.proto Type</td><td>Notes</td><td>C++</td><td>Java</td><td>Python</td><td>Go</td><td>C#</td><td>PHP</td><td>Ruby</td></tr>
-      </thead>
-      <tbody>
-        
-          <tr id="double">
-            <td>double</td>
-            <td></td>
-            <td>double</td>
-            <td>double</td>
-            <td>float</td>
-            <td>float64</td>
-            <td>double</td>
-            <td>float</td>
-            <td>Float</td>
-          </tr>
-        
-          <tr id="float">
-            <td>float</td>
-            <td></td>
-            <td>float</td>
-            <td>float</td>
-            <td>float</td>
-            <td>float32</td>
-            <td>float</td>
-            <td>float</td>
-            <td>Float</td>
-          </tr>
-        
-          <tr id="int32">
-            <td>int32</td>
-            <td>Uses variable-length encoding. Inefficient for encoding negative numbers – if your field is likely to have negative values, use sint32 instead.</td>
-            <td>int32</td>
-            <td>int</td>
-            <td>int</td>
-            <td>int32</td>
-            <td>int</td>
-            <td>integer</td>
-            <td>Bignum or Fixnum (as required)</td>
-          </tr>
-        
-          <tr id="int64">
-            <td>int64</td>
-            <td>Uses variable-length encoding. Inefficient for encoding negative numbers – if your field is likely to have negative values, use sint64 instead.</td>
-            <td>int64</td>
-            <td>long</td>
-            <td>int/long</td>
-            <td>int64</td>
-            <td>long</td>
-            <td>integer/string</td>
-            <td>Bignum</td>
-          </tr>
-        
-          <tr id="uint32">
-            <td>uint32</td>
-            <td>Uses variable-length encoding.</td>
-            <td>uint32</td>
-            <td>int</td>
-            <td>int/long</td>
-            <td>uint32</td>
-            <td>uint</td>
-            <td>integer</td>
-            <td>Bignum or Fixnum (as required)</td>
-          </tr>
-        
-          <tr id="uint64">
-            <td>uint64</td>
-            <td>Uses variable-length encoding.</td>
-            <td>uint64</td>
-            <td>long</td>
-            <td>int/long</td>
-            <td>uint64</td>
-            <td>ulong</td>
-            <td>integer/string</td>
-            <td>Bignum or Fixnum (as required)</td>
-          </tr>
-        
-          <tr id="sint32">
-            <td>sint32</td>
-            <td>Uses variable-length encoding. Signed int value. These more efficiently encode negative numbers than regular int32s.</td>
-            <td>int32</td>
-            <td>int</td>
-            <td>int</td>
-            <td>int32</td>
-            <td>int</td>
-            <td>integer</td>
-            <td>Bignum or Fixnum (as required)</td>
-          </tr>
-        
-          <tr id="sint64">
-            <td>sint64</td>
-            <td>Uses variable-length encoding. Signed int value. These more efficiently encode negative numbers than regular int64s.</td>
-            <td>int64</td>
-            <td>long</td>
-            <td>int/long</td>
-            <td>int64</td>
-            <td>long</td>
-            <td>integer/string</td>
-            <td>Bignum</td>
-          </tr>
-        
-          <tr id="fixed32">
-            <td>fixed32</td>
-            <td>Always four bytes. More efficient than uint32 if values are often greater than 2^28.</td>
-            <td>uint32</td>
-            <td>int</td>
-            <td>int</td>
-            <td>uint32</td>
-            <td>uint</td>
-            <td>integer</td>
-            <td>Bignum or Fixnum (as required)</td>
-          </tr>
-        
-          <tr id="fixed64">
-            <td>fixed64</td>
-            <td>Always eight bytes. More efficient than uint64 if values are often greater than 2^56.</td>
-            <td>uint64</td>
-            <td>long</td>
-            <td>int/long</td>
-            <td>uint64</td>
-            <td>ulong</td>
-            <td>integer/string</td>
-            <td>Bignum</td>
-          </tr>
-        
-          <tr id="sfixed32">
-            <td>sfixed32</td>
-            <td>Always four bytes.</td>
-            <td>int32</td>
-            <td>int</td>
-            <td>int</td>
-            <td>int32</td>
-            <td>int</td>
-            <td>integer</td>
-            <td>Bignum or Fixnum (as required)</td>
-          </tr>
-        
-          <tr id="sfixed64">
-            <td>sfixed64</td>
-            <td>Always eight bytes.</td>
-            <td>int64</td>
-            <td>long</td>
-            <td>int/long</td>
-            <td>int64</td>
-            <td>long</td>
-            <td>integer/string</td>
-            <td>Bignum</td>
-          </tr>
-        
-          <tr id="bool">
-            <td>bool</td>
-            <td></td>
-            <td>bool</td>
-            <td>boolean</td>
-            <td>boolean</td>
-            <td>bool</td>
-            <td>bool</td>
-            <td>boolean</td>
-            <td>TrueClass/FalseClass</td>
-          </tr>
-        
-          <tr id="string">
-            <td>string</td>
-            <td>A string must always contain UTF-8 encoded or 7-bit ASCII text.</td>
-            <td>string</td>
-            <td>String</td>
-            <td>str/unicode</td>
-            <td>string</td>
-            <td>string</td>
-            <td>string</td>
-            <td>String (UTF-8)</td>
-          </tr>
-        
-          <tr id="bytes">
-            <td>bytes</td>
-            <td>May contain any arbitrary sequence of bytes.</td>
-            <td>string</td>
-            <td>ByteString</td>
-            <td>str</td>
-            <td>[]byte</td>
-            <td>ByteString</td>
-            <td>string</td>
-            <td>String (ASCII-8BIT)</td>
-          </tr>
-        
-      </tbody>
-    </table>
-  </body>
-</html>
-=======
 <!-- This file is auto-generated. Please do not modify it yourself. -->
 # Protobuf Documentation
 <a name="top"></a>
 
 ## Table of Contents
 
+- [ibc/applications/ccv/v1/ccv.proto](#ibc/applications/ccv/v1/ccv.proto)
+    - [ValidatorSetChangePacketData](#ibc.apps.ccv.v1.ValidatorSetChangePacketData)
+  
+- [ibc/applications/ccv/v1/tx.proto](#ibc/applications/ccv/v1/tx.proto)
+    - [MsgBondStake](#ibc.apps.ccv.v1.MsgBondStake)
+    - [MsgBondStakeResponse](#ibc.apps.ccv.v1.MsgBondStakeResponse)
+    - [MsgSubmitNewChain](#ibc.apps.ccv.v1.MsgSubmitNewChain)
+    - [MsgSubmitNewChainResponse](#ibc.apps.ccv.v1.MsgSubmitNewChainResponse)
+    - [MsgUnbondStake](#ibc.apps.ccv.v1.MsgUnbondStake)
+    - [MsgUnbondStakeResponse](#ibc.apps.ccv.v1.MsgUnbondStakeResponse)
+  
+    - [Msg](#ibc.apps.ccv.v1.Msg)
+  
 - [ibc/applications/transfer/v1/transfer.proto](#ibc/applications/transfer/v1/transfer.proto)
     - [DenomTrace](#ibc.applications.transfer.v1.DenomTrace)
     - [FungibleTokenPacketData](#ibc.applications.transfer.v1.FungibleTokenPacketData)
@@ -8204,6 +238,152 @@
 
 
 
+<a name="ibc/applications/ccv/v1/ccv.proto"></a>
+<p align="right"><a href="#top">Top</a></p>
+
+## ibc/applications/ccv/v1/ccv.proto
+
+
+
+<a name="ibc.apps.ccv.v1.ValidatorSetChangePacketData"></a>
+
+### ValidatorSetChangePacketData
+This packet is sent from parent chain to baby chain if the validator set for baby chain
+changes (due to new bonding/unbonding messages or slashing events)
+The acknowledgement from baby chain will be sent asynchronously once unbonding period is over,
+and this will function as `UnbondingOver` message for this packet.
+
+
+| Field | Type | Label | Description |
+| ----- | ---- | ----- | ----------- |
+| `validator_updates` | [tendermint.abci.ValidatorUpdate](#tendermint.abci.ValidatorUpdate) | repeated |  |
+
+
+
+
+
+ <!-- end messages -->
+
+ <!-- end enums -->
+
+ <!-- end HasExtensions -->
+
+ <!-- end services -->
+
+
+
+<a name="ibc/applications/ccv/v1/tx.proto"></a>
+<p align="right"><a href="#top">Top</a></p>
+
+## ibc/applications/ccv/v1/tx.proto
+
+
+
+<a name="ibc.apps.ccv.v1.MsgBondStake"></a>
+
+### MsgBondStake
+MsgBondStake defines a msg for a parent chain validator to stake on a baby chain.
+
+
+| Field | Type | Label | Description |
+| ----- | ---- | ----- | ----------- |
+| `chain_id` | [string](#string) |  | the chain-id of baby-chain |
+| `stake` | [cosmos.base.v1beta1.Coin](#cosmos.base.v1beta1.Coin) |  | amount that validator wants to stake on baby chain. This is in addition to current stake on baby chain, thus the maximum they may stake on baby chain is: `total stake on parent chain - current stake on baby chain` |
+| `sender` | [string](#string) |  | the sender address |
+
+
+
+
+
+
+<a name="ibc.apps.ccv.v1.MsgBondStakeResponse"></a>
+
+### MsgBondStakeResponse
+MsgBondStakeResponse defines the Msg/BondStake response type
+
+
+
+
+
+
+<a name="ibc.apps.ccv.v1.MsgSubmitNewChain"></a>
+
+### MsgSubmitNewChain
+MsgSubmitNewChain defines a msg to submit a new baby chain that can be validated
+by the parent chain validators.
+
+
+| Field | Type | Label | Description |
+| ----- | ---- | ----- | ----------- |
+| `chain_id` | [string](#string) |  | the proposed chain-id of new chain |
+| `minimum_stake` | [cosmos.base.v1beta1.Coin](#cosmos.base.v1beta1.Coin) |  | minimum stake that must commit to validate new chain before it can start |
+| `grace_period` | [uint64](#uint64) |  | optional grace period to allow validators to join initial validator set after minimum stake is reached grace period is a duration in nanoseconds |
+| `genesis_hash` | [bytes](#bytes) |  | hash of the genesis file with no staking genesis. Staking genesis will be filled in using gen-txs of initial validator set |
+| `sender` | [string](#string) |  | the sender address |
+
+
+
+
+
+
+<a name="ibc.apps.ccv.v1.MsgSubmitNewChainResponse"></a>
+
+### MsgSubmitNewChainResponse
+MsgSubmitNewChainResponse defines the Msg/SubmitNewChain response type.
+
+
+
+
+
+
+<a name="ibc.apps.ccv.v1.MsgUnbondStake"></a>
+
+### MsgUnbondStake
+MsgUnbondStake defines a msg for parent chain validator to unbond their stake on baby chain.
+
+
+| Field | Type | Label | Description |
+| ----- | ---- | ----- | ----------- |
+| `chain_id` | [string](#string) |  | the chain-id of baby-chain |
+| `stake` | [cosmos.base.v1beta1.Coin](#cosmos.base.v1beta1.Coin) |  | amount that validator wants to unbond from baby chain. This may be a maximum of the current stake on baby chain |
+| `sender` | [string](#string) |  | the sender address |
+
+
+
+
+
+
+<a name="ibc.apps.ccv.v1.MsgUnbondStakeResponse"></a>
+
+### MsgUnbondStakeResponse
+MsgUnbondStakeResponse defines the Msg/UnbondStake response type
+
+
+
+
+
+ <!-- end messages -->
+
+ <!-- end enums -->
+
+ <!-- end HasExtensions -->
+
+
+<a name="ibc.apps.ccv.v1.Msg"></a>
+
+### Msg
+Msg defines the ibc/ccv Msg service
+
+| Method Name | Request Type | Response Type | Description | HTTP Verb | Endpoint |
+| ----------- | ------------ | ------------- | ------------| ------- | -------- |
+| `SubmitNewChain` | [MsgSubmitNewChain](#ibc.apps.ccv.v1.MsgSubmitNewChain) | [MsgSubmitNewChainResponse](#ibc.apps.ccv.v1.MsgSubmitNewChainResponse) | SubmitNewChain defines a rpc handler method for MsgSubmitNewChain | |
+| `BondStake` | [MsgBondStake](#ibc.apps.ccv.v1.MsgBondStake) | [MsgBondStakeResponse](#ibc.apps.ccv.v1.MsgBondStakeResponse) | BondStake defines a rpc handler method for MsgBondStake | |
+| `UnbondStake` | [MsgUnbondStake](#ibc.apps.ccv.v1.MsgUnbondStake) | [MsgUnbondStakeResponse](#ibc.apps.ccv.v1.MsgUnbondStakeResponse) | UnbondStake defines a rpc handler method for MsgUnbondStake | |
+
+ <!-- end services -->
+
+
+
 <a name="ibc/applications/transfer/v1/transfer.proto"></a>
 <p align="right"><a href="#top">Top</a></p>
 
@@ -11344,4 +3524,3 @@
 | <a name="bool" /> bool |  | bool | boolean | boolean | bool | bool | boolean | TrueClass/FalseClass |
 | <a name="string" /> string | A string must always contain UTF-8 encoded or 7-bit ASCII text. | string | String | str/unicode | string | string | string | String (UTF-8) |
 | <a name="bytes" /> bytes | May contain any arbitrary sequence of bytes. | string | ByteString | str | []byte | ByteString | string | String (ASCII-8BIT) |
->>>>>>> 67bcf560
