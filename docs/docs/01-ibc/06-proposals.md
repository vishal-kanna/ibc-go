--- conflicted
+++ resolved
@@ -79,11 +79,7 @@
 ### Step 2
 
 Anyone can submit the governance proposal to recover the client by executing the following via CLI.
-<<<<<<< HEAD
-If the chain is on an ibc-go version older than v8, please see the [relevant documentation](https://ibc.cosmos.network/v7/ibc/proposals.html).
-=======
 If the chain is on an ibc-go version older than v8, please see the [relevant documentation](https://ibc.cosmos.network/v7/ibc/proposals).
->>>>>>> 0e3f428e
 
 - From ibc-go v8 onwards
 
