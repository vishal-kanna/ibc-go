--- conflicted
+++ resolved
@@ -35,14 +35,6 @@
         default: main
         options:
           - main
-<<<<<<< HEAD
-          - v7.0.0
-          - v6.1.0
-          - v5.2.0
-          - v4.3.0
-          - v4.2.0
-          - v4.1.1
-=======
           - v7.2.0
           - v6.2.0
           - v6.1.1
@@ -52,30 +44,17 @@
           - v4.3.1
           - v4.2.2
           - v4.1.3
->>>>>>> 951b3abd
       chain-a-tag-override:
         description: 'Specify an arbitrary tag for chain A'
         required: false
         type: string
       chain-b-tag:
-<<<<<<< HEAD
-        default: v7.0.0
-=======
         default: v7.2.0
->>>>>>> 951b3abd
         description: 'The tag to use for chain B'
         required: true
         type: choice
         options:
           - main
-<<<<<<< HEAD
-          - v7.0.0
-          - v6.1.0
-          - v5.2.0
-          - v4.3.0
-          - v4.2.0
-          - v4.1.1
-=======
           - v7.2.0
           - v6.2.0
           - v6.1.1
@@ -85,7 +64,6 @@
           - v4.3.1
           - v4.2.2
           - v4.1.3
->>>>>>> 951b3abd
       chain-b-tag-override:
         description: 'Specify an arbitrary tag for chain B'
         required: false
