package upgrades

import (
	"context"
	"fmt"
	"testing"
	"time"

	sdkmath "cosmossdk.io/math"
	sdk "github.com/cosmos/cosmos-sdk/types"
	banktypes "github.com/cosmos/cosmos-sdk/x/bank/types"
	upgradetypes "github.com/cosmos/cosmos-sdk/x/upgrade/types"
	"github.com/cosmos/gogoproto/proto"
	"github.com/cosmos/ibc-go/e2e/semverutil"
	"github.com/cosmos/ibc-go/e2e/testsuite"
	"github.com/cosmos/ibc-go/e2e/testvalues"
	controllertypes "github.com/cosmos/ibc-go/v7/modules/apps/27-interchain-accounts/controller/types"
	icatypes "github.com/cosmos/ibc-go/v7/modules/apps/27-interchain-accounts/types"
	v7migrations "github.com/cosmos/ibc-go/v7/modules/core/02-client/migrations/v7"
	clienttypes "github.com/cosmos/ibc-go/v7/modules/core/02-client/types"
	connectiontypes "github.com/cosmos/ibc-go/v7/modules/core/03-connection/types"
	"github.com/cosmos/ibc-go/v7/modules/core/exported"
	solomachine "github.com/cosmos/ibc-go/v7/modules/light-clients/06-solomachine"
	ibctesting "github.com/cosmos/ibc-go/v7/testing"
	intertxtypes "github.com/cosmos/interchain-accounts/x/inter-tx/types"
	interchaintest "github.com/strangelove-ventures/interchaintest/v7"
	"github.com/strangelove-ventures/interchaintest/v7/chain/cosmos"
	"github.com/strangelove-ventures/interchaintest/v7/ibc"
	test "github.com/strangelove-ventures/interchaintest/v7/testutil"
	testifysuite "github.com/stretchr/testify/suite"
)

const (
	haltHeight         = uint64(100)
	blocksAfterUpgrade = uint64(10)
)

func TestUpgradeTestSuite(t *testing.T) {
<<<<<<< HEAD
	testCfg := testconfig.LoadConfig()
	if testCfg.UpgradeConfig.Tag == "" || testCfg.UpgradeConfig.PlanName == "" {
		t.Fatalf("%s and %s must be set when running an upgrade test", testconfig.ChainUpgradeTagEnv, testconfig.ChainUpgradePlanEnv)
=======
	testCfg := testsuite.LoadConfig()
	if testCfg.UpgradeConfig.Tag == "" || testCfg.UpgradeConfig.PlanName == "" {
		t.Fatalf("%s and %s must be set when running an upgrade test", testsuite.ChainUpgradeTagEnv, testsuite.ChainUpgradePlanEnv)
>>>>>>> 951b3abd
	}

	testifysuite.Run(t, new(UpgradeTestSuite))
}

type UpgradeTestSuite struct {
	testsuite.E2ETestSuite
}

// UpgradeChain upgrades a chain to a specific version using the planName provided.
// The software upgrade proposal is broadcast by the provided wallet.
func (s *UpgradeTestSuite) UpgradeChain(ctx context.Context, chain *cosmos.CosmosChain, wallet ibc.Wallet, planName, currentVersion, upgradeVersion string) {
	plan := upgradetypes.Plan{
		Name:   planName,
		Height: int64(haltHeight),
		Info:   fmt.Sprintf("upgrade version test from %s to %s", currentVersion, upgradeVersion),
	}

	upgradeProposal := upgradetypes.NewSoftwareUpgradeProposal(fmt.Sprintf("upgrade from %s to %s", currentVersion, upgradeVersion), "upgrade chain E2E test", plan)
	s.ExecuteGovProposal(ctx, chain, wallet, upgradeProposal)

	height, err := chain.Height(ctx)
	s.Require().NoError(err, "error fetching height before upgrade")

	timeoutCtx, timeoutCtxCancel := context.WithTimeout(ctx, time.Minute*2)
	defer timeoutCtxCancel()

	err = test.WaitForBlocks(timeoutCtx, int(haltHeight-height)+1, chain)
	s.Require().Error(err, "chain did not halt at halt height")

	err = chain.StopAllNodes(ctx)
	s.Require().NoError(err, "error stopping node(s)")

	chain.UpgradeVersion(ctx, s.DockerClient, getChainImage(chain), upgradeVersion)

	err = chain.StartAllNodes(ctx)
	s.Require().NoError(err, "error starting upgraded node(s)")

	// we are reinitializing the clients because we need to update the hostGRPCAddress after
	// the upgrade and subsequent restarting of nodes
	s.InitGRPCClients(chain)

	timeoutCtx, timeoutCtxCancel = context.WithTimeout(ctx, time.Minute*2)
	defer timeoutCtxCancel()

	err = test.WaitForBlocks(timeoutCtx, int(blocksAfterUpgrade), chain)
	s.Require().NoError(err, "chain did not produce blocks after upgrade")

	height, err = chain.Height(ctx)
	s.Require().NoError(err, "error fetching height after upgrade")

	s.Require().Greater(height, haltHeight, "height did not increment after upgrade")
}

func (s *UpgradeTestSuite) TestIBCChainUpgrade() {
	t := s.T()
<<<<<<< HEAD
	testCfg := testconfig.LoadConfig()
=======
	testCfg := testsuite.LoadConfig()
>>>>>>> 951b3abd

	ctx := context.Background()
	relayer, channelA := s.SetupChainsRelayerAndChannel(ctx)
	chainA, chainB := s.GetChains()

	var (
		chainADenom    = chainA.Config().Denom
		chainBIBCToken = testsuite.GetIBCToken(chainADenom, channelA.Counterparty.PortID, channelA.Counterparty.ChannelID) // IBC token sent to chainB

		chainBDenom    = chainB.Config().Denom
		chainAIBCToken = testsuite.GetIBCToken(chainBDenom, channelA.PortID, channelA.ChannelID) // IBC token sent to chainA
	)

	// create separate user specifically for the upgrade proposal to more easily verify starting
	// and end balances of the chainA users.
	chainAUpgradeProposalWallet := s.CreateUserOnChainA(ctx, testvalues.StartingTokenAmount)

	chainAWallet := s.CreateUserOnChainA(ctx, testvalues.StartingTokenAmount)
	chainAAddress := chainAWallet.FormattedAddress()

	chainBWallet := s.CreateUserOnChainB(ctx, testvalues.StartingTokenAmount)
	chainBAddress := chainBWallet.FormattedAddress()

	s.Require().NoError(test.WaitForBlocks(ctx, 1, chainA, chainB), "failed to wait for blocks")

	t.Run("native IBC token transfer from chainA to chainB, sender is source of tokens", func(t *testing.T) {
		transferTxResp := s.Transfer(ctx, chainA, chainAWallet, channelA.PortID, channelA.ChannelID, testvalues.DefaultTransferAmount(chainADenom), chainAAddress, chainBAddress, s.GetTimeoutHeight(ctx, chainB), 0, "")
		s.AssertTxSuccess(transferTxResp)
	})

	t.Run("tokens are escrowed", func(t *testing.T) {
		actualBalance, err := s.GetChainANativeBalance(ctx, chainAWallet)
		s.Require().NoError(err)

		expected := testvalues.StartingTokenAmount - testvalues.IBCTransferAmount
		s.Require().Equal(expected, actualBalance)
	})

	t.Run("start relayer", func(t *testing.T) {
		s.StartRelayer(relayer)
	})

	t.Run("packets are relayed", func(t *testing.T) {
		s.AssertPacketRelayed(ctx, chainA, channelA.PortID, channelA.ChannelID, 1)

		actualBalance, err := chainB.GetBalance(ctx, chainBAddress, chainBIBCToken.IBCDenom())
		s.Require().NoError(err)

		expected := testvalues.IBCTransferAmount
		s.Require().Equal(expected, actualBalance)
	})

	s.Require().NoError(test.WaitForBlocks(ctx, 5, chainA, chainB), "failed to wait for blocks")

	t.Run("upgrade chainA", func(t *testing.T) {
		s.UpgradeChain(ctx, chainA, chainAUpgradeProposalWallet, testCfg.UpgradeConfig.PlanName, testCfg.ChainConfigs[0].Tag, testCfg.UpgradeConfig.Tag)
	})

	t.Run("restart relayer", func(t *testing.T) {
		s.StopRelayer(ctx, relayer)
		s.StartRelayer(relayer)
	})

	t.Run("native IBC token transfer from chainA to chainB, sender is source of tokens", func(t *testing.T) {
		transferTxResp := s.Transfer(ctx, chainA, chainAWallet, channelA.PortID, channelA.ChannelID, testvalues.DefaultTransferAmount(chainADenom), chainAAddress, chainBAddress, s.GetTimeoutHeight(ctx, chainB), 0, "")
		s.AssertTxSuccess(transferTxResp)
	})

	s.Require().NoError(test.WaitForBlocks(ctx, 5, chainA, chainB), "failed to wait for blocks")

	t.Run("packets are relayed", func(t *testing.T) {
		s.AssertPacketRelayed(ctx, chainA, channelA.PortID, channelA.ChannelID, 2)

		actualBalance, err := chainB.GetBalance(ctx, chainBAddress, chainBIBCToken.IBCDenom())
		s.Require().NoError(err)

		expected := testvalues.IBCTransferAmount * 2
		s.Require().Equal(expected, actualBalance)
	})

	t.Run("ensure packets can be received, send from chainB to chainA", func(t *testing.T) {
		t.Run("send from chainB to chainA", func(t *testing.T) {
			transferTxResp := s.Transfer(ctx, chainB, chainBWallet, channelA.Counterparty.PortID, channelA.Counterparty.ChannelID, testvalues.DefaultTransferAmount(chainBDenom), chainBAddress, chainAAddress, s.GetTimeoutHeight(ctx, chainA), 0, "")
			s.AssertTxSuccess(transferTxResp)
		})

		s.Require().NoError(test.WaitForBlocks(ctx, 5, chainA, chainB), "failed to wait for blocks")

		t.Run("packets are relayed", func(t *testing.T) {
			s.AssertPacketRelayed(ctx, chainA, channelA.Counterparty.PortID, channelA.Counterparty.ChannelID, 1)

			actualBalance, err := chainA.GetBalance(ctx, chainAAddress, chainAIBCToken.IBCDenom())
			s.Require().NoError(err)

			expected := testvalues.IBCTransferAmount
			s.Require().Equal(expected, actualBalance)
		})
	})
}

func (s *UpgradeTestSuite) TestChainUpgrade() {
	t := s.T()

	ctx := context.Background()
	chain := s.SetupSingleChain(ctx)

	userWallet := s.CreateUserOnChainA(ctx, testvalues.StartingTokenAmount)
	userWalletAddr := userWallet.FormattedAddress()

	s.Require().NoError(test.WaitForBlocks(ctx, 1, chain), "failed to wait for blocks")

	t.Run("send funds to test wallet", func(t *testing.T) {
		err := chain.SendFunds(ctx, interchaintest.FaucetAccountKeyName, ibc.WalletAmount{
			Address: userWalletAddr,
			Amount:  testvalues.StartingTokenAmount,
			Denom:   chain.Config().Denom,
		})
		s.Require().NoError(err)
	})

	t.Run("verify tokens sent", func(t *testing.T) {
		balance, err := chain.GetBalance(ctx, userWalletAddr, chain.Config().Denom)
		s.Require().NoError(err)

		expected := testvalues.StartingTokenAmount * 2
		s.Require().Equal(expected, balance)
	})

	t.Run("upgrade chain", func(t *testing.T) {
<<<<<<< HEAD
		testCfg := testconfig.LoadConfig()
=======
		testCfg := testsuite.LoadConfig()
>>>>>>> 951b3abd
		proposerWallet := s.CreateUserOnChainA(ctx, testvalues.StartingTokenAmount)

		s.UpgradeChain(ctx, chain, proposerWallet, testCfg.UpgradeConfig.PlanName, testCfg.ChainConfigs[0].Tag, testCfg.UpgradeConfig.Tag)
	})

	t.Run("send funds to test wallet", func(t *testing.T) {
		err := chain.SendFunds(ctx, interchaintest.FaucetAccountKeyName, ibc.WalletAmount{
			Address: userWalletAddr,
			Amount:  testvalues.StartingTokenAmount,
			Denom:   chain.Config().Denom,
		})
		s.Require().NoError(err)
	})

	t.Run("verify tokens sent", func(t *testing.T) {
		balance, err := chain.GetBalance(ctx, userWalletAddr, chain.Config().Denom)
		s.Require().NoError(err)

		expected := testvalues.StartingTokenAmount * 3
		s.Require().Equal(expected, balance)
	})
}

func (s *UpgradeTestSuite) TestV5ToV6ChainUpgrade() {
	t := s.T()
<<<<<<< HEAD
	testCfg := testconfig.LoadConfig()
=======
	testCfg := testsuite.LoadConfig()
>>>>>>> 951b3abd

	ctx := context.Background()
	relayer, _ := s.SetupChainsRelayerAndChannel(ctx)
	chainA, chainB := s.GetChains()

	// create separate user specifically for the upgrade proposal to more easily verify starting
	// and end balances of the chainA users.
	chainAUpgradeProposalWallet := s.CreateUserOnChainA(ctx, testvalues.StartingTokenAmount)

	s.Require().NoError(test.WaitForBlocks(ctx, 1, chainA, chainB), "failed to wait for blocks")

	// setup 2 accounts: controller account on chain A, a second chain B account.
	// host account will be created when the ICA is registered
	controllerAccount := s.CreateUserOnChainA(ctx, testvalues.StartingTokenAmount)
	chainBAccount := s.CreateUserOnChainB(ctx, testvalues.StartingTokenAmount)
	var hostAccount string

	t.Run("register interchain account", func(t *testing.T) {
		// explicitly set the version string because intertx with ibfc-go v5 does not support incentivized channels.
		version := icatypes.NewDefaultMetadataString(ibctesting.FirstConnectionID, ibctesting.FirstConnectionID)
		msgRegisterAccount := intertxtypes.NewMsgRegisterAccount(controllerAccount.FormattedAddress(), ibctesting.FirstConnectionID, version)
		s.RegisterInterchainAccount(ctx, chainA, controllerAccount, msgRegisterAccount)
	})

	t.Run("start relayer", func(t *testing.T) {
		s.StartRelayer(relayer)
	})

	t.Run("verify interchain account", func(t *testing.T) {
		var err error
		hostAccount, err = s.QueryInterchainAccount(ctx, chainA, controllerAccount.FormattedAddress(), ibctesting.FirstConnectionID)
		s.Require().NoError(err)
		s.Require().NotZero(len(hostAccount))

		channels, err := relayer.GetChannels(ctx, s.GetRelayerExecReporter(), chainA.Config().ChainID)
		s.Require().NoError(err)
		s.Require().Equal(len(channels), 2)
	})

	t.Run("interchain account executes a bank transfer on behalf of the corresponding owner account", func(t *testing.T) {
		t.Run("fund interchain account wallet", func(t *testing.T) {
			// fund the host account, so it has some $$ to send
			err := chainB.SendFunds(ctx, interchaintest.FaucetAccountKeyName, ibc.WalletAmount{
				Address: hostAccount,
				Amount:  testvalues.StartingTokenAmount,
				Denom:   chainB.Config().Denom,
			})
			s.Require().NoError(err)
		})

		t.Run("broadcast MsgSubmitTx (legacy)", func(t *testing.T) {
			// assemble bank transfer message from host account to user account on host chain
			msgSend := &banktypes.MsgSend{
				FromAddress: hostAccount,
				ToAddress:   chainBAccount.FormattedAddress(),
				Amount:      sdk.NewCoins(testvalues.DefaultTransferAmount(chainB.Config().Denom)),
			}

			// assemble submitMessage tx for intertx
			msgSubmitTx, err := intertxtypes.NewMsgSubmitTx(
				msgSend,
				ibctesting.FirstConnectionID,
				controllerAccount.FormattedAddress(),
			)
			s.Require().NoError(err)

			// broadcast submitMessage tx from controller account on chain A
			// this message should trigger the sending of an ICA packet over channel-1 (channel created between controller and host)
			// this ICA packet contains the assembled bank transfer message from above, which will be executed by the host account on the host chain.
			resp := s.BroadcastMessages(
				ctx,
				chainA,
				controllerAccount,
				msgSubmitTx,
			)

			s.AssertTxSuccess(resp)

			s.Require().NoError(test.WaitForBlocks(ctx, 10, chainA, chainB))
		})

		t.Run("verify tokens transferred", func(t *testing.T) {
			balance, err := chainB.GetBalance(ctx, chainBAccount.FormattedAddress(), chainB.Config().Denom)
			s.Require().NoError(err)

			_, err = chainB.GetBalance(ctx, hostAccount, chainB.Config().Denom)
			s.Require().NoError(err)

			expected := testvalues.IBCTransferAmount + testvalues.StartingTokenAmount
			s.Require().Equal(expected, balance)
		})
	})

	s.Require().NoError(test.WaitForBlocks(ctx, 5, chainA, chainB), "failed to wait for blocks")

	t.Run("upgrade chainA", func(t *testing.T) {
		s.UpgradeChain(ctx, chainA, chainAUpgradeProposalWallet, testCfg.UpgradeConfig.PlanName, testCfg.ChainConfigs[0].Tag, testCfg.UpgradeConfig.Tag)
	})

	t.Run("restart relayer", func(t *testing.T) {
		s.StopRelayer(ctx, relayer)
		s.StartRelayer(relayer)
	})

	t.Run("broadcast MsgSubmitTx (legacy)", func(t *testing.T) {
		// assemble bank transfer message from host account to user account on host chain
		msgSend := &banktypes.MsgSend{
			FromAddress: hostAccount,
			ToAddress:   chainBAccount.FormattedAddress(),
			Amount:      sdk.NewCoins(testvalues.DefaultTransferAmount(chainB.Config().Denom)),
		}

		// assemble submitMessage tx for intertx
		msgSubmitTx, err := intertxtypes.NewMsgSubmitTx(
			msgSend,
			ibctesting.FirstConnectionID,
			controllerAccount.FormattedAddress(),
		)
		s.Require().NoError(err)

		// broadcast submitMessage tx from controller account on chain A
		// this message should trigger the sending of an ICA packet over channel-1 (channel created between controller and host)
		// this ICA packet contains the assembled bank transfer message from above, which will be executed by the host account on the host chain.
		resp := s.BroadcastMessages(
			ctx,
			chainA,
			controllerAccount,
			msgSubmitTx,
		)

		s.AssertTxSuccess(resp)

		s.Require().NoError(test.WaitForBlocks(ctx, 10, chainA, chainB))
	})

	t.Run("verify tokens transferred", func(t *testing.T) {
		balance, err := chainB.GetBalance(ctx, chainBAccount.FormattedAddress(), chainB.Config().Denom)
		s.Require().NoError(err)

		_, err = chainB.GetBalance(ctx, hostAccount, chainB.Config().Denom)
		s.Require().NoError(err)

		expected := (testvalues.IBCTransferAmount * 2) + testvalues.StartingTokenAmount
		s.Require().Equal(expected, balance)
	})

	t.Run("broadcast MsgSendTx (MsgServer)", func(t *testing.T) {
		// assemble bank transfer message from host account to user account on host chain
		msgSend := &banktypes.MsgSend{
			FromAddress: hostAccount,
			ToAddress:   chainBAccount.FormattedAddress(),
			Amount:      sdk.NewCoins(testvalues.DefaultTransferAmount(chainB.Config().Denom)),
		}

		data, err := icatypes.SerializeCosmosTx(testsuite.Codec(), []proto.Message{msgSend}, icatypes.EncodingProtobuf)
		s.Require().NoError(err)

		icaPacketData := icatypes.InterchainAccountPacketData{
			Type: icatypes.EXECUTE_TX,
			Data: data,
		}

		relativeTimeoutTimestamp := uint64(time.Hour.Nanoseconds())
		msgSendTx := controllertypes.NewMsgSendTx(controllerAccount.FormattedAddress(), ibctesting.FirstConnectionID, relativeTimeoutTimestamp, icaPacketData)

		// broadcast MsgSendTx tx from controller account on chain A
		// this message should trigger the sending of an ICA packet over channel-1 (channel created between controller and host)
		// this ICA packet contains the assembled bank transfer message from above, which will be executed by the host account on the host chain.
		resp := s.BroadcastMessages(
			ctx,
			chainA,
			controllerAccount,
			msgSendTx,
		)

		s.AssertTxSuccess(resp)

		s.Require().NoError(test.WaitForBlocks(ctx, 10, chainA, chainB))
	})

	t.Run("verify tokens transferred", func(t *testing.T) {
		balance, err := chainB.GetBalance(ctx, chainBAccount.FormattedAddress(), chainB.Config().Denom)
		s.Require().NoError(err)

		_, err = chainB.GetBalance(ctx, hostAccount, chainB.Config().Denom)
		s.Require().NoError(err)

		expected := (testvalues.IBCTransferAmount * 3) + testvalues.StartingTokenAmount
		s.Require().Equal(expected, balance)
	})
}

// TestV6ToV7ChainUpgrade will test that an upgrade from a v6 ibc-go binary to a v7 ibc-go binary is successful
// and that the automatic migrations associated with the 02-client module are performed. Namely that the solo machine
// proto definition is migrated in state from the v2 to v3 definition. This is checked by creating a solo machine client
// before the upgrade and asserting that its TypeURL has been changed after the upgrade. The test also ensure packets
// can be sent before and after the upgrade without issue
func (s *UpgradeTestSuite) TestV6ToV7ChainUpgrade() {
	t := s.T()
<<<<<<< HEAD
	testCfg := testconfig.LoadConfig()
=======
	testCfg := testsuite.LoadConfig()
>>>>>>> 951b3abd

	ctx := context.Background()
	relayer, channelA := s.SetupChainsRelayerAndChannel(ctx)
	chainA, chainB := s.GetChains()

	var (
		chainADenom    = chainA.Config().Denom
		chainBIBCToken = testsuite.GetIBCToken(chainADenom, channelA.Counterparty.PortID, channelA.Counterparty.ChannelID) // IBC token sent to chainB
	)

	chainAWallet := s.CreateUserOnChainA(ctx, testvalues.StartingTokenAmount)
	chainAAddress := chainAWallet.FormattedAddress()

	chainBWallet := s.CreateUserOnChainB(ctx, testvalues.StartingTokenAmount)
	chainBAddress := chainBWallet.FormattedAddress()

	// create second tendermint client
	createClientOptions := ibc.CreateClientOptions{
		TrustingPeriod: ibctesting.TrustingPeriod.String(),
	}

	s.SetupClients(ctx, relayer, createClientOptions)

	s.Require().NoError(test.WaitForBlocks(ctx, 1, chainA, chainB), "failed to wait for blocks")

	t.Run("check that both tendermint clients are active", func(t *testing.T) {
		status, err := s.QueryClientStatus(ctx, chainA, testvalues.TendermintClientID(0))
		s.Require().NoError(err)
		s.Require().Equal(exported.Active.String(), status)

		status, err = s.QueryClientStatus(ctx, chainA, testvalues.TendermintClientID(1))
		s.Require().NoError(err)
		s.Require().Equal(exported.Active.String(), status)
	})

	// create solo machine client using the solomachine implementation from ibctesting
	// TODO: the solomachine clientID should be updated when after fix of this issue: https://github.com/cosmos/ibc-go/issues/2907
	solo := ibctesting.NewSolomachine(t, testsuite.Codec(), "solomachine", "testing", 1)

	legacyConsensusState := &v7migrations.ConsensusState{
		PublicKey:   solo.ConsensusState().PublicKey,
		Diversifier: solo.ConsensusState().Diversifier,
		Timestamp:   solo.ConsensusState().Timestamp,
	}

	legacyClientState := &v7migrations.ClientState{
		Sequence:                 solo.ClientState().Sequence,
		IsFrozen:                 solo.ClientState().IsFrozen,
		ConsensusState:           legacyConsensusState,
		AllowUpdateAfterProposal: true,
	}

	msgCreateSoloMachineClient, err := clienttypes.NewMsgCreateClient(legacyClientState, legacyConsensusState, chainAAddress)
	s.Require().NoError(err)

	resp := s.BroadcastMessages(
		ctx,
		chainA,
		chainAWallet,
		msgCreateSoloMachineClient,
	)

	s.AssertTxSuccess(resp)

	t.Run("check that the solomachine is now active and that the clientstate is a pre-upgrade v2 solomachine clientstate", func(t *testing.T) {
		status, err := s.QueryClientStatus(ctx, chainA, testvalues.SolomachineClientID(2))
		s.Require().NoError(err)
		s.Require().Equal(exported.Active.String(), status)

		res, err := s.ClientState(ctx, chainA, testvalues.SolomachineClientID(2))
		s.Require().NoError(err)
		s.Require().Equal(fmt.Sprint("/", proto.MessageName(&v7migrations.ClientState{})), res.ClientState.TypeUrl)
	})

	s.Require().NoError(test.WaitForBlocks(ctx, 1, chainA, chainB), "failed to wait for blocks")

	t.Run("IBC token transfer from chainA to chainB, sender is source of tokens", func(t *testing.T) {
		transferTxResp := s.Transfer(ctx, chainA, chainAWallet, channelA.PortID, channelA.ChannelID, testvalues.DefaultTransferAmount(chainADenom), chainAAddress, chainBAddress, s.GetTimeoutHeight(ctx, chainB), 0, "")
		s.AssertTxSuccess(transferTxResp)
	})

	t.Run("tokens are escrowed", func(t *testing.T) {
		actualBalance, err := s.GetChainANativeBalance(ctx, chainAWallet)
		s.Require().NoError(err)

		expected := testvalues.StartingTokenAmount - testvalues.IBCTransferAmount
		s.Require().Equal(expected, actualBalance)
	})

	t.Run("start relayer", func(t *testing.T) {
		s.StartRelayer(relayer)
	})

	t.Run("packets are relayed", func(t *testing.T) {
		s.AssertPacketRelayed(ctx, chainA, channelA.PortID, channelA.ChannelID, 1)

		actualBalance, err := chainB.GetBalance(ctx, chainBAddress, chainBIBCToken.IBCDenom())
		s.Require().NoError(err)

		expected := testvalues.IBCTransferAmount
		s.Require().Equal(expected, actualBalance)
	})

	// create separate user specifically for the upgrade proposal to more easily verify starting
	// and end balances of the chainA users.
	chainAUpgradeProposalWallet := s.CreateUserOnChainA(ctx, testvalues.StartingTokenAmount)

	t.Run("upgrade chainA", func(t *testing.T) {
		s.UpgradeChain(ctx, chainA, chainAUpgradeProposalWallet, testCfg.UpgradeConfig.PlanName, testCfg.ChainConfigs[0].Tag, testCfg.UpgradeConfig.Tag)
	})

	t.Run("check that the tendermint clients are active again after upgrade", func(t *testing.T) {
		status, err := s.QueryClientStatus(ctx, chainA, testvalues.TendermintClientID(0))
		s.Require().NoError(err)
		s.Require().Equal(exported.Active.String(), status)

		status, err = s.QueryClientStatus(ctx, chainA, testvalues.TendermintClientID(1))
		s.Require().NoError(err)
		s.Require().Equal(exported.Active.String(), status)
	})

	t.Run("IBC token transfer from chainA to chainB, to make sure the upgrade did not break the packet flow", func(t *testing.T) {
		transferTxResp := s.Transfer(ctx, chainA, chainAWallet, channelA.PortID, channelA.ChannelID, testvalues.DefaultTransferAmount(chainADenom), chainAAddress, chainBAddress, s.GetTimeoutHeight(ctx, chainB), 0, "")
		s.AssertTxSuccess(transferTxResp)
	})

	t.Run("packets are relayed", func(t *testing.T) {
		s.AssertPacketRelayed(ctx, chainA, channelA.PortID, channelA.ChannelID, 1)

		actualBalance, err := chainB.GetBalance(ctx, chainBAddress, chainBIBCToken.IBCDenom())
		s.Require().NoError(err)

		expected := testvalues.IBCTransferAmount * 2
		s.Require().Equal(expected, actualBalance)
	})

	t.Run("check that the v2 solo machine clientstate has been updated to the v3 solo machine clientstate", func(t *testing.T) {
		res, err := s.ClientState(ctx, chainA, testvalues.SolomachineClientID(2))
		s.Require().NoError(err)
		s.Require().Equal(fmt.Sprint("/", proto.MessageName(&solomachine.ClientState{})), res.ClientState.TypeUrl)
	})
}

func (s *UpgradeTestSuite) TestV7ToV7_1ChainUpgrade() {
	t := s.T()
<<<<<<< HEAD
	testCfg := testconfig.LoadConfig()
=======
	testCfg := testsuite.LoadConfig()
>>>>>>> 951b3abd

	ctx := context.Background()
	relayer, channelA := s.SetupChainsRelayerAndChannel(ctx)
	chainA, chainB := s.GetChains()

	chainADenom := chainA.Config().Denom

	chainAWallet := s.CreateUserOnChainA(ctx, testvalues.StartingTokenAmount)
	chainAAddress := chainAWallet.FormattedAddress()

	chainBWallet := s.CreateUserOnChainB(ctx, testvalues.StartingTokenAmount)
	chainBAddress := chainBWallet.FormattedAddress()

	s.Require().NoError(test.WaitForBlocks(ctx, 1, chainA, chainB), "failed to wait for blocks")

	t.Run("transfer native tokens from chainA to chainB", func(t *testing.T) {
		transferTxResp := s.Transfer(ctx, chainA, chainAWallet, channelA.PortID, channelA.ChannelID, testvalues.DefaultTransferAmount(chainADenom), chainAAddress, chainBAddress, s.GetTimeoutHeight(ctx, chainB), 0, "")
		s.AssertTxSuccess(transferTxResp)
	})

	t.Run("tokens are escrowed", func(t *testing.T) {
		actualBalance, err := s.GetChainANativeBalance(ctx, chainAWallet)
		s.Require().NoError(err)

		expected := testvalues.StartingTokenAmount - testvalues.IBCTransferAmount
		s.Require().Equal(expected, actualBalance)
	})

	t.Run("start relayer", func(t *testing.T) {
		s.StartRelayer(relayer)
	})

	chainBIBCToken := testsuite.GetIBCToken(chainADenom, channelA.Counterparty.PortID, channelA.Counterparty.ChannelID)

	t.Run("packet is relayed", func(t *testing.T) {
		s.AssertPacketRelayed(ctx, chainA, channelA.PortID, channelA.ChannelID, 1)

		actualBalance, err := chainB.GetBalance(ctx, chainBAddress, chainBIBCToken.IBCDenom())
		s.Require().NoError(err)

		expected := testvalues.IBCTransferAmount
		s.Require().Equal(expected, actualBalance)
	})

	s.Require().NoError(test.WaitForBlocks(ctx, 5, chainA), "failed to wait for blocks")

	t.Run("upgrade chain", func(t *testing.T) {
		govProposalWallet := s.CreateUserOnChainA(ctx, testvalues.StartingTokenAmount)
<<<<<<< HEAD
		s.UpgradeChain(ctx, chain, govProposalWallet, testCfg.UpgradeConfig.PlanName, testCfg.ChainConfigs[0].Tag, testCfg.UpgradeConfig.Tag)
=======
		s.UpgradeChain(ctx, chainA, govProposalWallet, testCfg.UpgradeConfig.PlanName, testCfg.ChainConfigs[0].Tag, testCfg.UpgradeConfig.Tag)
>>>>>>> 951b3abd
	})

	t.Run("ensure the localhost client is active and sentinel connection is stored in state", func(t *testing.T) {
		status, err := s.QueryClientStatus(ctx, chainA, exported.LocalhostClientID)
		s.Require().NoError(err)
		s.Require().Equal(exported.Active.String(), status)

		connectionEnd, err := s.QueryConnection(ctx, chainA, exported.LocalhostConnectionID)
		s.Require().NoError(err)
		s.Require().Equal(connectiontypes.OPEN, connectionEnd.State)
		s.Require().Equal(exported.LocalhostClientID, connectionEnd.ClientId)
		s.Require().Equal(exported.LocalhostClientID, connectionEnd.Counterparty.ClientId)
		s.Require().Equal(exported.LocalhostConnectionID, connectionEnd.Counterparty.ConnectionId)
	})

	t.Run("ensure escrow amount for native denom is stored in state", func(t *testing.T) {
		actualTotalEscrow, err := s.QueryTotalEscrowForDenom(ctx, chainA, chainADenom)
		s.Require().NoError(err)

		expectedTotalEscrow := sdk.NewCoin(chainADenom, sdkmath.NewInt(testvalues.IBCTransferAmount))
		s.Require().Equal(expectedTotalEscrow, actualTotalEscrow) // migration has run and total escrow amount has been set
	})
}

// RegisterInterchainAccount will attempt to register an interchain account on the counterparty chain.
func (s *UpgradeTestSuite) RegisterInterchainAccount(ctx context.Context, chain *cosmos.CosmosChain, user ibc.Wallet, msgRegisterAccount *intertxtypes.MsgRegisterAccount) {
	txResp := s.BroadcastMessages(ctx, chain, user, msgRegisterAccount)
	s.AssertTxSuccess(txResp)
}

// getICAVersion returns the version which should be used in the MsgRegisterAccount broadcast from the
// controller chain.
func getICAVersion(chainAVersion, chainBVersion string) string {
	chainBIsGreaterThanOrEqualToChainA := semverutil.GTE(chainBVersion, chainAVersion)
	if chainBIsGreaterThanOrEqualToChainA {
		// allow version to be specified by the controller chain
		return ""
	}
	// explicitly set the version string because the host chain might not yet support incentivized channels.
	return icatypes.NewDefaultMetadataString(ibctesting.FirstConnectionID, ibctesting.FirstConnectionID)
}

// ClientState queries the current ClientState by clientID
func (s *UpgradeTestSuite) ClientState(ctx context.Context, chain ibc.Chain, clientID string) (*clienttypes.QueryClientStateResponse, error) {
	queryClient := s.GetChainGRCPClients(chain).ClientQueryClient
	res, err := queryClient.ClientState(ctx, &clienttypes.QueryClientStateRequest{
		ClientId: clientID,
	})
	if err != nil {
		return res, err
	}

	return res, nil
}

// getChainImage returns the image of a given chain.
func getChainImage(chain *cosmos.CosmosChain) string {
<<<<<<< HEAD
	tc := testconfig.LoadConfig()
=======
	tc := testsuite.LoadConfig()
>>>>>>> 951b3abd
	for _, c := range tc.ChainConfigs {
		if c.ChainID == chain.Config().ChainID {
			return c.Image
		}
	}
	panic("unable to find image for chain: " + chain.Config().ChainID)
}<|MERGE_RESOLUTION|>--- conflicted
+++ resolved
@@ -36,15 +36,9 @@
 )
 
 func TestUpgradeTestSuite(t *testing.T) {
-<<<<<<< HEAD
-	testCfg := testconfig.LoadConfig()
-	if testCfg.UpgradeConfig.Tag == "" || testCfg.UpgradeConfig.PlanName == "" {
-		t.Fatalf("%s and %s must be set when running an upgrade test", testconfig.ChainUpgradeTagEnv, testconfig.ChainUpgradePlanEnv)
-=======
 	testCfg := testsuite.LoadConfig()
 	if testCfg.UpgradeConfig.Tag == "" || testCfg.UpgradeConfig.PlanName == "" {
 		t.Fatalf("%s and %s must be set when running an upgrade test", testsuite.ChainUpgradeTagEnv, testsuite.ChainUpgradePlanEnv)
->>>>>>> 951b3abd
 	}
 
 	testifysuite.Run(t, new(UpgradeTestSuite))
@@ -101,11 +95,7 @@
 
 func (s *UpgradeTestSuite) TestIBCChainUpgrade() {
 	t := s.T()
-<<<<<<< HEAD
-	testCfg := testconfig.LoadConfig()
-=======
 	testCfg := testsuite.LoadConfig()
->>>>>>> 951b3abd
 
 	ctx := context.Background()
 	relayer, channelA := s.SetupChainsRelayerAndChannel(ctx)
@@ -235,11 +225,7 @@
 	})
 
 	t.Run("upgrade chain", func(t *testing.T) {
-<<<<<<< HEAD
-		testCfg := testconfig.LoadConfig()
-=======
 		testCfg := testsuite.LoadConfig()
->>>>>>> 951b3abd
 		proposerWallet := s.CreateUserOnChainA(ctx, testvalues.StartingTokenAmount)
 
 		s.UpgradeChain(ctx, chain, proposerWallet, testCfg.UpgradeConfig.PlanName, testCfg.ChainConfigs[0].Tag, testCfg.UpgradeConfig.Tag)
@@ -265,11 +251,7 @@
 
 func (s *UpgradeTestSuite) TestV5ToV6ChainUpgrade() {
 	t := s.T()
-<<<<<<< HEAD
-	testCfg := testconfig.LoadConfig()
-=======
 	testCfg := testsuite.LoadConfig()
->>>>>>> 951b3abd
 
 	ctx := context.Background()
 	relayer, _ := s.SetupChainsRelayerAndChannel(ctx)
@@ -469,11 +451,7 @@
 // can be sent before and after the upgrade without issue
 func (s *UpgradeTestSuite) TestV6ToV7ChainUpgrade() {
 	t := s.T()
-<<<<<<< HEAD
-	testCfg := testconfig.LoadConfig()
-=======
 	testCfg := testsuite.LoadConfig()
->>>>>>> 951b3abd
 
 	ctx := context.Background()
 	relayer, channelA := s.SetupChainsRelayerAndChannel(ctx)
@@ -619,11 +597,7 @@
 
 func (s *UpgradeTestSuite) TestV7ToV7_1ChainUpgrade() {
 	t := s.T()
-<<<<<<< HEAD
-	testCfg := testconfig.LoadConfig()
-=======
 	testCfg := testsuite.LoadConfig()
->>>>>>> 951b3abd
 
 	ctx := context.Background()
 	relayer, channelA := s.SetupChainsRelayerAndChannel(ctx)
@@ -672,11 +646,7 @@
 
 	t.Run("upgrade chain", func(t *testing.T) {
 		govProposalWallet := s.CreateUserOnChainA(ctx, testvalues.StartingTokenAmount)
-<<<<<<< HEAD
-		s.UpgradeChain(ctx, chain, govProposalWallet, testCfg.UpgradeConfig.PlanName, testCfg.ChainConfigs[0].Tag, testCfg.UpgradeConfig.Tag)
-=======
 		s.UpgradeChain(ctx, chainA, govProposalWallet, testCfg.UpgradeConfig.PlanName, testCfg.ChainConfigs[0].Tag, testCfg.UpgradeConfig.Tag)
->>>>>>> 951b3abd
 	})
 
 	t.Run("ensure the localhost client is active and sentinel connection is stored in state", func(t *testing.T) {
@@ -734,11 +704,7 @@
 
 // getChainImage returns the image of a given chain.
 func getChainImage(chain *cosmos.CosmosChain) string {
-<<<<<<< HEAD
-	tc := testconfig.LoadConfig()
-=======
 	tc := testsuite.LoadConfig()
->>>>>>> 951b3abd
 	for _, c := range tc.ChainConfigs {
 		if c.ChainID == chain.Config().ChainID {
 			return c.Image
