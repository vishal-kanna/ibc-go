package keeper

import (
	"github.com/cosmos/cosmos-sdk/telemetry"
	sdk "github.com/cosmos/cosmos-sdk/types"
	sdkerrors "github.com/cosmos/cosmos-sdk/types/errors"

	clienttypes "github.com/cosmos/ibc-go/v6/modules/core/02-client/types"
	"github.com/cosmos/ibc-go/v6/modules/core/03-connection/types"
	commitmenttypes "github.com/cosmos/ibc-go/v6/modules/core/23-commitment/types"
	"github.com/cosmos/ibc-go/v6/modules/core/exported"
)

// ConnOpenInit initialises a connection attempt on chain A. The generated connection identifier
// is returned.
//
// NOTE: Msg validation verifies the supplied identifiers and ensures that the counterparty
// connection identifier is empty.
func (k Keeper) ConnOpenInit(
	ctx sdk.Context,
	clientID string,
	counterparty types.Counterparty, // counterpartyPrefix, counterpartyClientIdentifier
	version *types.Version,
	delayPeriod uint64,
) (string, error) {
	versions := types.GetCompatibleVersions()
	if version != nil {
		if !types.IsSupportedVersion(types.GetCompatibleVersions(), version) {
			return "", sdkerrors.Wrap(types.ErrInvalidVersion, "version is not supported")
		}

		versions = []exported.Version{version}
	}

	connectionID := k.GenerateConnectionIdentifier(ctx)
	if err := k.addConnectionToClient(ctx, clientID, connectionID); err != nil {
		return "", err
	}

	// connection defines chain A's ConnectionEnd
	connection := types.NewConnectionEnd(types.INIT, clientID, counterparty, types.ExportedVersionsToProto(versions), delayPeriod)
	k.SetConnection(ctx, connectionID, connection)

	k.Logger(ctx).Info("connection state updated", "connection-id", connectionID, "previous-state", "NONE", "new-state", "INIT")

	defer func() {
		telemetry.IncrCounter(1, "ibc", "connection", "open-init")
	}()

	EmitConnectionOpenInitEvent(ctx, connectionID, clientID, counterparty)

	return connectionID, nil
}

// ConnOpenTry relays notice of a connection attempt on chain A to chain B (this
// code is executed on chain B).
//
// NOTE:
//   - Here chain A acts as the counterparty
//   - Identifiers are checked on msg validation
func (k Keeper) ConnOpenTry(
	ctx sdk.Context,
	counterparty types.Counterparty, // counterpartyConnectionIdentifier, counterpartyPrefix and counterpartyClientIdentifier
	delayPeriod uint64,
	clientID string, // clientID of chainA
	clientState exported.ClientState, // clientState that chainA has for chainB
	counterpartyVersions []exported.Version, // supported versions of chain A
	proofInit []byte, // proof that chainA stored connectionEnd in state (on ConnOpenInit)
	proofClient []byte, // proof that chainA stored a light client of chainB
	proofConsensus []byte, // proof that chainA stored chainB's consensus state at consensus height
	proofHeight exported.Height, // height at which relayer constructs proof of A storing connectionEnd in state
	consensusHeight exported.Height, // latest height of chain B which chain A has stored in its chain B client
) (string, error) {
<<<<<<< HEAD
	// verify that this is the first attempt to establish a connection with the proposed counterparty
	// if a previous attempt was successful then abort this transaction and return the generated connectionID of this chain in the error
	if connectionID := k.GetExistingConnectionID(ctx, clientID, counterparty.ConnectionId); connectionID != "" {
		return "", sdkerrors.Wrapf(types.ErrRedundantHandshake, "connectionID: %s was already established for the given counterparty", connectionID)
	}

=======
>>>>>>> 887cba16
	// generate a new connection
	connectionID := k.GenerateConnectionIdentifier(ctx)

	selfHeight := clienttypes.GetSelfHeight(ctx)
	if consensusHeight.GTE(selfHeight) {
		return "", sdkerrors.Wrapf(
			sdkerrors.ErrInvalidHeight,
			"consensus height is greater than or equal to the current block height (%s >= %s)", consensusHeight, selfHeight,
		)
	}

	// validate client parameters of a chainB client stored on chainA
	if err := k.clientKeeper.ValidateSelfClient(ctx, clientState); err != nil {
		return "", err
	}

	expectedConsensusState, err := k.clientKeeper.GetSelfConsensusState(ctx, consensusHeight)
	if err != nil {
		return "", sdkerrors.Wrapf(err, "self consensus state not found for height %s", consensusHeight.String())
	}

	// expectedConnection defines Chain A's ConnectionEnd
	// NOTE: chain A's counterparty is chain B (i.e where this code is executed)
	// NOTE: chainA and chainB must have the same delay period
	prefix := k.GetCommitmentPrefix()
	expectedCounterparty := types.NewCounterparty(clientID, "", commitmenttypes.NewMerklePrefix(prefix.Bytes()))
	expectedConnection := types.NewConnectionEnd(types.INIT, counterparty.ClientId, expectedCounterparty, types.ExportedVersionsToProto(counterpartyVersions), delayPeriod)

	// chain B picks a version from Chain A's available versions that is compatible
	// with Chain B's supported IBC versions. PickVersion will select the intersection
	// of the supported versions and the counterparty versions.
	version, err := types.PickVersion(types.GetCompatibleVersions(), counterpartyVersions)
	if err != nil {
		return "", err
	}

	// connection defines chain B's ConnectionEnd
	connection := types.NewConnectionEnd(types.TRYOPEN, clientID, counterparty, []*types.Version{version}, delayPeriod)

	// Check that ChainA committed expectedConnectionEnd to its state
	if err := k.VerifyConnectionState(
		ctx, connection, proofHeight, proofInit, counterparty.ConnectionId,
		expectedConnection,
	); err != nil {
		return "", err
	}

	// Check that ChainA stored the clientState provided in the msg
	if err := k.VerifyClientState(ctx, connection, proofHeight, proofClient, clientState); err != nil {
		return "", err
	}

	// Check that ChainA stored the correct ConsensusState of chainB at the given consensusHeight
	if err := k.VerifyClientConsensusState(
		ctx, connection, proofHeight, consensusHeight, proofConsensus, expectedConsensusState,
	); err != nil {
		return "", err
	}

	// store connection in chainB state
	if err := k.addConnectionToClient(ctx, clientID, connectionID); err != nil {
		return "", sdkerrors.Wrapf(err, "failed to add connection with ID %s to client with ID %s", connectionID, clientID)
	}

	k.SetConnection(ctx, connectionID, connection)
	k.Logger(ctx).Info("connection state updated", "connection-id", connectionID, "previous-state", "NONE", "new-state", "TRYOPEN")

	// set existingConnectionID for the given counterparty so that future TRY attempts for the same handshake fail
	k.SetExistingConnectionID(ctx, clientID, counterparty.ConnectionId, connectionID)

	defer func() {
		telemetry.IncrCounter(1, "ibc", "connection", "open-try")
	}()

	EmitConnectionOpenTryEvent(ctx, connectionID, clientID, counterparty)

	return connectionID, nil
}

// ConnOpenAck relays acceptance of a connection open attempt from chain B back
// to chain A (this code is executed on chain A).
//
// NOTE: Identifiers are checked on msg validation.
func (k Keeper) ConnOpenAck(
	ctx sdk.Context,
	connectionID string,
	clientState exported.ClientState, // client state for chainA on chainB
	version *types.Version, // version that ChainB chose in ConnOpenTry
	counterpartyConnectionID string,
	proofTry []byte, // proof that connectionEnd was added to ChainB state in ConnOpenTry
	proofClient []byte, // proof of client state on chainB for chainA
	proofConsensus []byte, // proof that chainB has stored ConsensusState of chainA on its client
	proofHeight exported.Height, // height that relayer constructed proofTry
	consensusHeight exported.Height, // latest height of chainA that chainB has stored on its chainA client
) error {
	// Check that chainB client hasn't stored invalid height
	selfHeight := clienttypes.GetSelfHeight(ctx)
	if consensusHeight.GTE(selfHeight) {
		return sdkerrors.Wrapf(
			sdkerrors.ErrInvalidHeight,
			"consensus height is greater than or equal to the current block height (%s >= %s)", consensusHeight, selfHeight,
		)
	}

	// Retrieve connection
	connection, found := k.GetConnection(ctx, connectionID)
	if !found {
		return sdkerrors.Wrap(types.ErrConnectionNotFound, connectionID)
	}

	// verify the previously set connection state
	if connection.State != types.INIT {
		return sdkerrors.Wrapf(
			types.ErrInvalidConnectionState,
			"connection state is not INIT (got %s)", connection.State.String(),
		)
	}

	// ensure selected version is supported
	if !types.IsSupportedVersion(types.ProtoVersionsToExported(connection.Versions), version) {
		return sdkerrors.Wrapf(
			types.ErrInvalidConnectionState,
			"the counterparty selected version %s is not supported by versions selected on INIT", version,
		)
	}

	// validate client parameters of a chainA client stored on chainB
	if err := k.clientKeeper.ValidateSelfClient(ctx, clientState); err != nil {
		return err
	}

	// Retrieve chainA's consensus state at consensusheight
	expectedConsensusState, err := k.clientKeeper.GetSelfConsensusState(ctx, consensusHeight)
	if err != nil {
		return sdkerrors.Wrapf(err, "self consensus state not found for height %s", consensusHeight.String())
	}

	prefix := k.GetCommitmentPrefix()
	expectedCounterparty := types.NewCounterparty(connection.ClientId, connectionID, commitmenttypes.NewMerklePrefix(prefix.Bytes()))
	expectedConnection := types.NewConnectionEnd(types.TRYOPEN, connection.Counterparty.ClientId, expectedCounterparty, []*types.Version{version}, connection.DelayPeriod)

	// Ensure that ChainB stored expected connectionEnd in its state during ConnOpenTry
	if err := k.VerifyConnectionState(
		ctx, connection, proofHeight, proofTry, counterpartyConnectionID,
		expectedConnection,
	); err != nil {
		return err
	}

	// Check that ChainB stored the clientState provided in the msg
	if err := k.VerifyClientState(ctx, connection, proofHeight, proofClient, clientState); err != nil {
		return err
	}

	// Ensure that ChainB has stored the correct ConsensusState for chainA at the consensusHeight
	if err := k.VerifyClientConsensusState(
		ctx, connection, proofHeight, consensusHeight, proofConsensus, expectedConsensusState,
	); err != nil {
		return err
	}

	k.Logger(ctx).Info("connection state updated", "connection-id", connectionID, "previous-state", "INIT", "new-state", "OPEN")

	defer func() {
		telemetry.IncrCounter(1, "ibc", "connection", "open-ack")
	}()

	// Update connection state to Open
	connection.State = types.OPEN
	connection.Versions = []*types.Version{version}
	connection.Counterparty.ConnectionId = counterpartyConnectionID
	k.SetConnection(ctx, connectionID, connection)

	// delete existingConnectionID mapping now that handshake attempt is successful
	// we no longer need to store it for redundancy protection
	k.DeleteExistingConnectionID(ctx, connection.ClientId, counterpartyConnectionID)

	EmitConnectionOpenAckEvent(ctx, connectionID, connection)

	return nil
}

// ConnOpenConfirm confirms opening of a connection on chain A to chain B, after
// which the connection is open on both chains (this code is executed on chain B).
//
// NOTE: Identifiers are checked on msg validation.
func (k Keeper) ConnOpenConfirm(
	ctx sdk.Context,
	connectionID string,
	proofAck []byte, // proof that connection opened on ChainA during ConnOpenAck
	proofHeight exported.Height, // height that relayer constructed proofAck
) error {
	// Retrieve connection
	connection, found := k.GetConnection(ctx, connectionID)
	if !found {
		return sdkerrors.Wrap(types.ErrConnectionNotFound, connectionID)
	}

	// Check that connection state on ChainB is on state: TRYOPEN
	if connection.State != types.TRYOPEN {
		return sdkerrors.Wrapf(
			types.ErrInvalidConnectionState,
			"connection state is not TRYOPEN (got %s)", connection.State.String(),
		)
	}

	prefix := k.GetCommitmentPrefix()
	expectedCounterparty := types.NewCounterparty(connection.ClientId, connectionID, commitmenttypes.NewMerklePrefix(prefix.Bytes()))
	expectedConnection := types.NewConnectionEnd(types.OPEN, connection.Counterparty.ClientId, expectedCounterparty, connection.Versions, connection.DelayPeriod)

	// Check that connection on ChainA is open
	if err := k.VerifyConnectionState(
		ctx, connection, proofHeight, proofAck, connection.Counterparty.ConnectionId,
		expectedConnection,
	); err != nil {
		return err
	}

	// Update ChainB's connection to Open
	connection.State = types.OPEN
	k.SetConnection(ctx, connectionID, connection)
	k.Logger(ctx).Info("connection state updated", "connection-id", connectionID, "previous-state", "TRYOPEN", "new-state", "OPEN")

	defer func() {
		telemetry.IncrCounter(1, "ibc", "connection", "open-confirm")
	}()

	// delete existingConnectionID mapping now that handshake attempt is successful
	// we no longer need to store it for redundancy protection
	k.DeleteExistingConnectionID(ctx, connection.ClientId, connection.Counterparty.ConnectionId)

	EmitConnectionOpenConfirmEvent(ctx, connectionID, connection)

	return nil
}<|MERGE_RESOLUTION|>--- conflicted
+++ resolved
@@ -71,15 +71,12 @@
 	proofHeight exported.Height, // height at which relayer constructs proof of A storing connectionEnd in state
 	consensusHeight exported.Height, // latest height of chain B which chain A has stored in its chain B client
 ) (string, error) {
-<<<<<<< HEAD
 	// verify that this is the first attempt to establish a connection with the proposed counterparty
 	// if a previous attempt was successful then abort this transaction and return the generated connectionID of this chain in the error
 	if connectionID := k.GetExistingConnectionID(ctx, clientID, counterparty.ConnectionId); connectionID != "" {
 		return "", sdkerrors.Wrapf(types.ErrRedundantHandshake, "connectionID: %s was already established for the given counterparty", connectionID)
 	}
 
-=======
->>>>>>> 887cba16
 	// generate a new connection
 	connectionID := k.GenerateConnectionIdentifier(ctx)
 
