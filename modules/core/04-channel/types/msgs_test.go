--- conflicted
+++ resolved
@@ -744,17 +744,6 @@
 		msg    *types.MsgChannelCloseConfirm
 		expErr error
 	}{
-<<<<<<< HEAD
-		{"success", types.NewMsgChannelCloseConfirm(portid, chanid, suite.proof, height, addr, 0), true},
-		{"success, positive counterparty upgrade sequence", types.NewMsgChannelCloseConfirm(portid, chanid, suite.proof, height, addr, 1), true},
-		{"too short port id", types.NewMsgChannelCloseConfirm(invalidShortPort, chanid, suite.proof, height, addr, 0), false},
-		{"too long port id", types.NewMsgChannelCloseConfirm(invalidLongPort, chanid, suite.proof, height, addr, 0), false},
-		{"port id contains non-alpha", types.NewMsgChannelCloseConfirm(invalidPort, chanid, suite.proof, height, addr, 0), false},
-		{"too short channel id", types.NewMsgChannelCloseConfirm(portid, invalidShortChannel, suite.proof, height, addr, 0), false},
-		{"too long channel id", types.NewMsgChannelCloseConfirm(portid, invalidLongChannel, suite.proof, height, addr, 0), false},
-		{"channel id contains non-alpha", types.NewMsgChannelCloseConfirm(portid, invalidChannel, suite.proof, height, addr, 0), false},
-		{"empty proof", types.NewMsgChannelCloseConfirm(portid, chanid, emptyProof, height, addr, 0), false},
-=======
 		{
 			"success",
 			types.NewMsgChannelCloseConfirm(portid, chanid, suite.proof, height, addr, 0),
@@ -818,7 +807,6 @@
 			types.NewMsgChannelCloseConfirm(portid, chanid, emptyProof, height, addr, 0),
 			errorsmod.Wrap(commitmenttypes.ErrInvalidProof, "cannot submit an empty init proof"),
 		},
->>>>>>> bf12ce32
 	}
 
 	for _, tc := range testCases {
@@ -975,15 +963,6 @@
 		msg    *types.MsgTimeoutOnClose
 		expErr error
 	}{
-<<<<<<< HEAD
-		{"success", types.NewMsgTimeoutOnClose(packet, 1, suite.proof, suite.proof, height, addr, 0), true},
-		{"success, positive counterparty upgrade sequence", types.NewMsgTimeoutOnClose(packet, 1, suite.proof, suite.proof, height, addr, 1), true},
-		{"seq 0", types.NewMsgTimeoutOnClose(packet, 0, suite.proof, suite.proof, height, addr, 0), false},
-		{"signer address is empty", types.NewMsgTimeoutOnClose(packet, 1, suite.proof, suite.proof, height, emptyAddr, 0), false},
-		{"empty proof", types.NewMsgTimeoutOnClose(packet, 1, emptyProof, suite.proof, height, addr, 0), false},
-		{"empty proof close", types.NewMsgTimeoutOnClose(packet, 1, suite.proof, emptyProof, height, addr, 0), false},
-		{"invalid packet", types.NewMsgTimeoutOnClose(invalidPacket, 1, suite.proof, suite.proof, height, addr, 0), false},
-=======
 		{
 			"success",
 			types.NewMsgTimeoutOnClose(packet, 1, suite.proof, suite.proof, height, addr, 0),
@@ -1019,7 +998,6 @@
 			types.NewMsgTimeoutOnClose(invalidPacket, 1, suite.proof, suite.proof, height, addr, 0),
 			errorsmod.Wrap(types.ErrInvalidPacket, "packet sequence cannot be 0"),
 		},
->>>>>>> bf12ce32
 	}
 
 	for _, tc := range testCases {
@@ -1185,85 +1163,6 @@
 	}
 }
 
-<<<<<<< HEAD
-func (suite *TypesTestSuite) TestMsgAcknowledgementGetSigners() {
-	expSigner, err := sdk.AccAddressFromBech32(addr)
-	suite.Require().NoError(err)
-	msg := types.NewMsgAcknowledgement(packet, packet.GetData(), suite.proof, height, addr)
-
-	encodingCfg := moduletestutil.MakeTestEncodingConfig(ibc.AppModuleBasic{})
-	signers, _, err := encodingCfg.Codec.GetMsgV1Signers(msg)
-
-	suite.Require().NoError(err)
-	suite.Require().Equal(expSigner.Bytes(), signers[0])
-}
-
-func (suite *TypesTestSuite) TestMsgChannelUpgradeInitValidateBasic() {
-	var msg *types.MsgChannelUpgradeInit
-
-	testCases := []struct {
-		name     string
-		malleate func()
-		expPass  bool
-	}{
-		{
-			"success",
-			func() {},
-			true,
-		},
-		{
-			"invalid port identifier",
-			func() {
-				msg.PortId = invalidPort
-			},
-			false,
-		},
-		{
-			"invalid channel identifier",
-			func() {
-				msg.ChannelId = invalidChannel
-			},
-			false,
-		},
-		{
-			"empty proposed upgrade channel version",
-			func() {
-				msg.Fields.Version = "  "
-			},
-			false,
-		},
-		{
-			"missing signer address",
-			func() {
-				msg.Signer = emptyAddr
-			},
-			false,
-		},
-	}
-
-	for _, tc := range testCases {
-		tc := tc
-		suite.Run(tc.name, func() {
-			msg = types.NewMsgChannelUpgradeInit(
-				ibctesting.MockPort, ibctesting.FirstChannelID,
-				types.NewUpgradeFields(types.UNORDERED, []string{ibctesting.FirstConnectionID}, mock.Version),
-				addr,
-			)
-
-			tc.malleate()
-			err := msg.ValidateBasic()
-
-			if tc.expPass {
-				suite.Require().NoError(err)
-			} else {
-				suite.Require().Error(err)
-			}
-		})
-	}
-}
-
-=======
->>>>>>> bf12ce32
 func (suite *TypesTestSuite) TestMsgChannelUpgradeInitGetSigners() {
 	expSigner, err := sdk.AccAddressFromBech32(addr)
 	suite.Require().NoError(err)
@@ -1286,29 +1185,18 @@
 	testCases := []struct {
 		name     string
 		malleate func()
-<<<<<<< HEAD
-		expPass  bool
-=======
 		expErr   error
->>>>>>> bf12ce32
 	}{
 		{
 			"success",
 			func() {},
-<<<<<<< HEAD
-			true,
-=======
-			nil,
->>>>>>> bf12ce32
+			nil,
 		},
 		{
 			"invalid port identifier",
 			func() {
 				msg.PortId = invalidPort
 			},
-<<<<<<< HEAD
-			false,
-=======
 			errorsmod.Wrap(
 				errorsmod.Wrapf(
 					host.ErrInvalidID,
@@ -1316,86 +1204,57 @@
 					invalidPort,
 				), "invalid port ID",
 			),
->>>>>>> bf12ce32
 		},
 		{
 			"invalid channel identifier",
 			func() {
 				msg.ChannelId = invalidChannel
 			},
-<<<<<<< HEAD
-			false,
-=======
 			types.ErrInvalidChannelIdentifier,
->>>>>>> bf12ce32
 		},
 		{
 			"counterparty sequence cannot be zero",
 			func() {
 				msg.CounterpartyUpgradeSequence = 0
 			},
-<<<<<<< HEAD
-			false,
-=======
 			errorsmod.Wrap(types.ErrInvalidUpgradeSequence, "counterparty sequence cannot be 0"),
->>>>>>> bf12ce32
 		},
 		{
 			"invalid connection hops",
 			func() {
 				msg.ProposedUpgradeConnectionHops = []string{}
 			},
-<<<<<<< HEAD
-			false,
-=======
 			errorsmod.Wrap(types.ErrInvalidUpgrade, "proposed connection hops cannot be empty"),
->>>>>>> bf12ce32
 		},
 		{
 			"invalid counterparty upgrade fields ordering",
 			func() {
 				msg.CounterpartyUpgradeFields.Ordering = types.NONE
 			},
-<<<<<<< HEAD
-			false,
-=======
 			errorsmod.Wrap(
 				errorsmod.Wrap(types.ErrInvalidChannelOrdering, types.NONE.String()), "error validating counterparty upgrade fields",
 			),
->>>>>>> bf12ce32
 		},
 		{
 			"cannot submit an empty channel proof",
 			func() {
 				msg.ProofChannel = emptyProof
 			},
-<<<<<<< HEAD
-			false,
-=======
 			errorsmod.Wrap(commitmenttypes.ErrInvalidProof, "cannot submit an empty channel proof"),
->>>>>>> bf12ce32
 		},
 		{
 			"cannot submit an empty upgrade proof",
 			func() {
 				msg.ProofUpgrade = emptyProof
 			},
-<<<<<<< HEAD
-			false,
-=======
 			errorsmod.Wrap(commitmenttypes.ErrInvalidProof, "cannot submit an empty upgrade proof"),
->>>>>>> bf12ce32
 		},
 		{
 			"missing signer address",
 			func() {
 				msg.Signer = emptyAddr
 			},
-<<<<<<< HEAD
-			false,
-=======
 			errorsmod.Wrapf(ibcerrors.ErrInvalidAddress, "string could not be parsed as address: %v", errors.New("empty address string is not allowed")),
->>>>>>> bf12ce32
 		},
 	}
 
@@ -1417,19 +1276,12 @@
 			tc.malleate()
 			err := msg.ValidateBasic()
 
-<<<<<<< HEAD
-			if tc.expPass {
-				suite.Require().NoError(err)
-			} else {
-				suite.Require().Error(err)
-=======
 			expPass := tc.expErr == nil
 			if expPass {
 				suite.Require().NoError(err)
 			} else {
 				suite.Require().Error(err)
 				suite.Require().Equal(err.Error(), tc.expErr.Error())
->>>>>>> bf12ce32
 			}
 		})
 	}
@@ -1463,29 +1315,18 @@
 	testCases := []struct {
 		name     string
 		malleate func()
-<<<<<<< HEAD
-		expPass  bool
-=======
 		expErr   error
->>>>>>> bf12ce32
 	}{
 		{
 			"success",
 			func() {},
-<<<<<<< HEAD
-			true,
-=======
-			nil,
->>>>>>> bf12ce32
+			nil,
 		},
 		{
 			"invalid port identifier",
 			func() {
 				msg.PortId = invalidPort
 			},
-<<<<<<< HEAD
-			false,
-=======
 			errorsmod.Wrap(
 				errorsmod.Wrapf(
 					host.ErrInvalidID,
@@ -1493,51 +1334,34 @@
 					invalidPort,
 				), "invalid port ID",
 			),
->>>>>>> bf12ce32
 		},
 		{
 			"invalid channel identifier",
 			func() {
 				msg.ChannelId = invalidChannel
 			},
-<<<<<<< HEAD
-			false,
-=======
 			types.ErrInvalidChannelIdentifier,
->>>>>>> bf12ce32
 		},
 		{
 			"cannot submit an empty channel proof",
 			func() {
 				msg.ProofChannel = emptyProof
 			},
-<<<<<<< HEAD
-			false,
-=======
 			errorsmod.Wrap(commitmenttypes.ErrInvalidProof, "cannot submit an empty channel proof"),
->>>>>>> bf12ce32
 		},
 		{
 			"cannot submit an empty upgrade proof",
 			func() {
 				msg.ProofUpgrade = emptyProof
 			},
-<<<<<<< HEAD
-			false,
-=======
 			errorsmod.Wrap(commitmenttypes.ErrInvalidProof, "cannot submit an empty upgrade sequence proof"),
->>>>>>> bf12ce32
 		},
 		{
 			"missing signer address",
 			func() {
 				msg.Signer = emptyAddr
 			},
-<<<<<<< HEAD
-			false,
-=======
 			errorsmod.Wrapf(ibcerrors.ErrInvalidAddress, "string could not be parsed as address: %v", errors.New("empty address string is not allowed")),
->>>>>>> bf12ce32
 		},
 	}
 
@@ -1559,19 +1383,12 @@
 			tc.malleate()
 			err := msg.ValidateBasic()
 
-<<<<<<< HEAD
-			if tc.expPass {
-				suite.Require().NoError(err)
-			} else {
-				suite.Require().Error(err)
-=======
 			expPass := tc.expErr == nil
 			if expPass {
 				suite.Require().NoError(err)
 			} else {
 				suite.Require().Error(err)
 				suite.Require().Equal(err.Error(), tc.expErr.Error())
->>>>>>> bf12ce32
 			}
 		})
 	}
@@ -1605,40 +1422,25 @@
 	testCases := []struct {
 		name     string
 		malleate func()
-<<<<<<< HEAD
-		expPass  bool
-=======
 		expErr   error
->>>>>>> bf12ce32
 	}{
 		{
 			"success",
 			func() {},
-<<<<<<< HEAD
-			true,
-=======
-			nil,
->>>>>>> bf12ce32
+			nil,
 		},
 		{
 			"success: counterparty state set to FLUSHCOMPLETE",
 			func() {
 				msg.CounterpartyChannelState = types.FLUSHCOMPLETE
 			},
-<<<<<<< HEAD
-			true,
-=======
-			nil,
->>>>>>> bf12ce32
+			nil,
 		},
 		{
 			"invalid port identifier",
 			func() {
 				msg.PortId = invalidPort
 			},
-<<<<<<< HEAD
-			false,
-=======
 			errorsmod.Wrap(
 				errorsmod.Wrapf(
 					host.ErrInvalidID,
@@ -1646,62 +1448,41 @@
 					invalidPort,
 				), "invalid port ID",
 			),
->>>>>>> bf12ce32
 		},
 		{
 			"invalid channel identifier",
 			func() {
 				msg.ChannelId = invalidChannel
 			},
-<<<<<<< HEAD
-			false,
-=======
 			types.ErrInvalidChannelIdentifier,
->>>>>>> bf12ce32
 		},
 		{
 			"invalid counterparty channel state",
 			func() {
 				msg.CounterpartyChannelState = types.CLOSED
 			},
-<<<<<<< HEAD
-			false,
-=======
 			errorsmod.Wrapf(types.ErrInvalidChannelState, "expected channel state to be one of: %s or %s, got: %s", types.FLUSHING, types.FLUSHCOMPLETE, types.CLOSED),
->>>>>>> bf12ce32
 		},
 		{
 			"cannot submit an empty channel proof",
 			func() {
 				msg.ProofChannel = emptyProof
 			},
-<<<<<<< HEAD
-			false,
-=======
 			errorsmod.Wrap(commitmenttypes.ErrInvalidProof, "cannot submit an empty channel proof"),
->>>>>>> bf12ce32
 		},
 		{
 			"cannot submit an empty upgrade proof",
 			func() {
 				msg.ProofUpgrade = emptyProof
 			},
-<<<<<<< HEAD
-			false,
-=======
 			errorsmod.Wrap(commitmenttypes.ErrInvalidProof, "cannot submit an empty upgrade proof"),
->>>>>>> bf12ce32
 		},
 		{
 			"missing signer address",
 			func() {
 				msg.Signer = emptyAddr
 			},
-<<<<<<< HEAD
-			false,
-=======
 			errorsmod.Wrapf(ibcerrors.ErrInvalidAddress, "string could not be parsed as address: %v", errors.New("empty address string is not allowed")),
->>>>>>> bf12ce32
 		},
 	}
 
@@ -1723,19 +1504,12 @@
 			tc.malleate()
 			err := msg.ValidateBasic()
 
-<<<<<<< HEAD
-			if tc.expPass {
-				suite.Require().NoError(err)
-			} else {
-				suite.Require().Error(err)
-=======
 			expPass := tc.expErr == nil
 			if expPass {
 				suite.Require().NoError(err)
 			} else {
 				suite.Require().Error(err)
 				suite.Require().Equal(err.Error(), tc.expErr.Error())
->>>>>>> bf12ce32
 			}
 		})
 	}
@@ -1760,40 +1534,25 @@
 	testCases := []struct {
 		name     string
 		malleate func()
-<<<<<<< HEAD
-		expPass  bool
-=======
 		expErr   error
->>>>>>> bf12ce32
 	}{
 		{
 			"success: flushcomplete state",
 			func() {},
-<<<<<<< HEAD
-			true,
-=======
-			nil,
->>>>>>> bf12ce32
+			nil,
 		},
 		{
 			"success: open state",
 			func() {
 				msg.CounterpartyChannelState = types.OPEN
 			},
-<<<<<<< HEAD
-			true,
-=======
-			nil,
->>>>>>> bf12ce32
+			nil,
 		},
 		{
 			"invalid port identifier",
 			func() {
 				msg.PortId = invalidPort
 			},
-<<<<<<< HEAD
-			false,
-=======
 			errorsmod.Wrap(
 				errorsmod.Wrapf(
 					host.ErrInvalidID,
@@ -1801,51 +1560,34 @@
 					invalidPort,
 				), "invalid port ID",
 			),
->>>>>>> bf12ce32
 		},
 		{
 			"invalid channel identifier",
 			func() {
 				msg.ChannelId = invalidChannel
 			},
-<<<<<<< HEAD
-			false,
-=======
 			types.ErrInvalidChannelIdentifier,
->>>>>>> bf12ce32
 		},
 		{
 			"invalid counterparty channel state",
 			func() {
 				msg.CounterpartyChannelState = types.CLOSED
 			},
-<<<<<<< HEAD
-			false,
-=======
 			errorsmod.Wrapf(types.ErrInvalidChannelState, "expected channel state to be one of: [%s, %s], got: %s", types.FLUSHCOMPLETE, types.OPEN, types.CLOSED),
->>>>>>> bf12ce32
 		},
 		{
 			"cannot submit an empty channel proof",
 			func() {
 				msg.ProofChannel = emptyProof
 			},
-<<<<<<< HEAD
-			false,
-=======
 			errorsmod.Wrap(commitmenttypes.ErrInvalidProof, "cannot submit an empty channel proof"),
->>>>>>> bf12ce32
 		},
 		{
 			"missing signer address",
 			func() {
 				msg.Signer = emptyAddr
 			},
-<<<<<<< HEAD
-			false,
-=======
 			errorsmod.Wrapf(ibcerrors.ErrInvalidAddress, "string could not be parsed as address: %v", errors.New("empty address string is not allowed")),
->>>>>>> bf12ce32
 		},
 	}
 
@@ -1861,19 +1603,12 @@
 			tc.malleate()
 			err := msg.ValidateBasic()
 
-<<<<<<< HEAD
-			if tc.expPass {
-				suite.Require().NoError(err)
-			} else {
-				suite.Require().Error(err)
-=======
 			expPass := tc.expErr == nil
 			if expPass {
 				suite.Require().NoError(err)
 			} else {
 				suite.Require().Error(err)
 				suite.Require().Equal(err.Error(), tc.expErr.Error())
->>>>>>> bf12ce32
 			}
 		})
 	}
@@ -1885,29 +1620,18 @@
 	testCases := []struct {
 		name     string
 		malleate func()
-<<<<<<< HEAD
-		expPass  bool
-=======
 		expErr   error
->>>>>>> bf12ce32
 	}{
 		{
 			"success",
 			func() {},
-<<<<<<< HEAD
-			true,
-=======
-			nil,
->>>>>>> bf12ce32
+			nil,
 		},
 		{
 			"invalid port identifier",
 			func() {
 				msg.PortId = invalidPort
 			},
-<<<<<<< HEAD
-			false,
-=======
 			errorsmod.Wrap(
 				errorsmod.Wrapf(
 					host.ErrInvalidID,
@@ -1915,51 +1639,34 @@
 					invalidPort,
 				), "invalid port ID",
 			),
->>>>>>> bf12ce32
 		},
 		{
 			"invalid channel identifier",
 			func() {
 				msg.ChannelId = invalidChannel
 			},
-<<<<<<< HEAD
-			false,
-=======
 			types.ErrInvalidChannelIdentifier,
->>>>>>> bf12ce32
 		},
 		{
 			"cannot submit an empty proof",
 			func() {
 				msg.ProofChannel = emptyProof
 			},
-<<<<<<< HEAD
-			false,
-=======
 			errorsmod.Wrap(commitmenttypes.ErrInvalidProof, "cannot submit an empty proof"),
->>>>>>> bf12ce32
 		},
 		{
 			"invalid counterparty channel state",
 			func() {
 				msg.CounterpartyChannel.State = types.CLOSED
 			},
-<<<<<<< HEAD
-			false,
-=======
 			errorsmod.Wrapf(types.ErrInvalidChannelState, "expected counterparty channel state to be one of: [%s, %s], got: %s", types.FLUSHING, types.OPEN, types.CLOSED),
->>>>>>> bf12ce32
 		},
 		{
 			"missing signer address",
 			func() {
 				msg.Signer = emptyAddr
 			},
-<<<<<<< HEAD
-			false,
-=======
 			errorsmod.Wrapf(ibcerrors.ErrInvalidAddress, "string could not be parsed as address: %v", errors.New("empty address string is not allowed")),
->>>>>>> bf12ce32
 		},
 	}
 
@@ -1976,19 +1683,12 @@
 			tc.malleate()
 			err := msg.ValidateBasic()
 
-<<<<<<< HEAD
-			if tc.expPass {
-				suite.Require().NoError(err)
-			} else {
-				suite.Require().Error(err)
-=======
 			expPass := tc.expErr == nil
 			if expPass {
 				suite.Require().NoError(err)
 			} else {
 				suite.Require().Error(err)
 				suite.Require().Equal(err.Error(), tc.expErr.Error())
->>>>>>> bf12ce32
 			}
 		})
 	}
@@ -2017,29 +1717,18 @@
 	testCases := []struct {
 		name     string
 		malleate func()
-<<<<<<< HEAD
-		expPass  bool
-=======
 		expErr   error
->>>>>>> bf12ce32
 	}{
 		{
 			"success",
 			func() {},
-<<<<<<< HEAD
-			true,
-=======
-			nil,
->>>>>>> bf12ce32
+			nil,
 		},
 		{
 			"invalid port identifier",
 			func() {
 				msg.PortId = invalidPort
 			},
-<<<<<<< HEAD
-			false,
-=======
 			errorsmod.Wrap(
 				errorsmod.Wrapf(
 					host.ErrInvalidID,
@@ -2047,40 +1736,27 @@
 					invalidPort,
 				), "invalid port ID",
 			),
->>>>>>> bf12ce32
 		},
 		{
 			"invalid channel identifier",
 			func() {
 				msg.ChannelId = invalidChannel
 			},
-<<<<<<< HEAD
-			false,
-=======
 			types.ErrInvalidChannelIdentifier,
->>>>>>> bf12ce32
 		},
 		{
 			"can submit an empty proof",
 			func() {
 				msg.ProofErrorReceipt = emptyProof
 			},
-<<<<<<< HEAD
-			true,
-=======
-			nil,
->>>>>>> bf12ce32
+			nil,
 		},
 		{
 			"missing signer address",
 			func() {
 				msg.Signer = emptyAddr
 			},
-<<<<<<< HEAD
-			false,
-=======
 			errorsmod.Wrapf(ibcerrors.ErrInvalidAddress, "string could not be parsed as address: %v", errors.New("empty address string is not allowed")),
->>>>>>> bf12ce32
 		},
 	}
 
@@ -2092,19 +1768,12 @@
 			tc.malleate()
 			err := msg.ValidateBasic()
 
-<<<<<<< HEAD
-			if tc.expPass {
-				suite.Require().NoError(err)
-			} else {
-				suite.Require().Error(err)
-=======
 			expPass := tc.expErr == nil
 			if expPass {
 				suite.Require().NoError(err)
 			} else {
 				suite.Require().Error(err)
 				suite.Require().Equal(err.Error(), tc.expErr.Error())
->>>>>>> bf12ce32
 			}
 		})
 	}
@@ -2183,8 +1852,6 @@
 	}
 }
 
-<<<<<<< HEAD
-=======
 func (suite *TypesTestSuite) TestMsgUpdateParamsValidateBasic() {
 	var msg *types.MsgUpdateParams
 
@@ -2240,7 +1907,6 @@
 	}
 }
 
->>>>>>> bf12ce32
 func (suite *TypesTestSuite) TestMsgPruneAcknowledgementsGetSigners() {
 	expSigner, err := sdk.AccAddressFromBech32(addr)
 	suite.Require().NoError(err)
