--- conflicted
+++ resolved
@@ -195,7 +195,42 @@
 	return types.NewQueryNextSequenceReceiveResponse(sequence, proofBz, proofHeight), nil
 }
 
-<<<<<<< HEAD
+// QueryNextSequenceSend returns the next sequence send.
+// If prove is true, it performs an ABCI store query in order to retrieve the merkle proof. Otherwise,
+// it uses the gRPC query client.
+func QueryNextSequenceSend(
+	clientCtx client.Context, portID, channelID string, prove bool,
+) (*types.QueryNextSequenceSendResponse, error) {
+	if prove {
+		return queryNextSequenceSendABCI(clientCtx, portID, channelID)
+	}
+
+	queryClient := types.NewQueryClient(clientCtx)
+	req := &types.QueryNextSequenceSendRequest{
+		PortId:    portID,
+		ChannelId: channelID,
+	}
+	return queryClient.NextSequenceSend(context.Background(), req)
+}
+
+func queryNextSequenceSendABCI(clientCtx client.Context, portID, channelID string) (*types.QueryNextSequenceSendResponse, error) {
+	key := host.NextSequenceSendKey(portID, channelID)
+
+	value, proofBz, proofHeight, err := ibcclient.QueryTendermintProof(clientCtx, key)
+	if err != nil {
+		return nil, err
+	}
+
+	// check if next sequence send exists
+	if len(value) == 0 {
+		return nil, errorsmod.Wrapf(types.ErrChannelNotFound, "portID (%s), channelID (%s)", portID, channelID)
+	}
+
+	sequence := binary.BigEndian.Uint64(value)
+
+	return types.NewQueryNextSequenceSendResponse(sequence, proofBz, proofHeight), nil
+}
+
 // QueryUpgradeError returns the upgrade error.
 // If prove is true, it performs an ABCI store query in order to retrieve the merkle proof. Otherwise,
 // it uses the gRPC query client.
@@ -261,35 +296,12 @@
 // queryUpgradeABCI queries the upgrade from the store.
 func queryUpgradeABCI(clientCtx client.Context, portID, channelID string) (*types.QueryUpgradeResponse, error) {
 	key := host.ChannelUpgradeKey(portID, channelID)
-=======
-// QueryNextSequenceSend returns the next sequence send.
-// If prove is true, it performs an ABCI store query in order to retrieve the merkle proof. Otherwise,
-// it uses the gRPC query client.
-func QueryNextSequenceSend(
-	clientCtx client.Context, portID, channelID string, prove bool,
-) (*types.QueryNextSequenceSendResponse, error) {
-	if prove {
-		return queryNextSequenceSendABCI(clientCtx, portID, channelID)
-	}
-
-	queryClient := types.NewQueryClient(clientCtx)
-	req := &types.QueryNextSequenceSendRequest{
-		PortId:    portID,
-		ChannelId: channelID,
-	}
-	return queryClient.NextSequenceSend(context.Background(), req)
-}
-
-func queryNextSequenceSendABCI(clientCtx client.Context, portID, channelID string) (*types.QueryNextSequenceSendResponse, error) {
-	key := host.NextSequenceSendKey(portID, channelID)
->>>>>>> 951b3abd
-
-	value, proofBz, proofHeight, err := ibcclient.QueryTendermintProof(clientCtx, key)
-	if err != nil {
-		return nil, err
-	}
-
-<<<<<<< HEAD
+
+	value, proofBz, proofHeight, err := ibcclient.QueryTendermintProof(clientCtx, key)
+	if err != nil {
+		return nil, err
+	}
+
 	// check if upgrade exists
 	if len(value) == 0 {
 		return nil, errorsmod.Wrapf(types.ErrUpgradeErrorNotFound, "portID (%s), channelID (%s)", portID, channelID)
@@ -303,16 +315,6 @@
 	}
 
 	return types.NewQueryUpgradeResponse(upgrade, proofBz, proofHeight), nil
-=======
-	// check if next sequence send exists
-	if len(value) == 0 {
-		return nil, errorsmod.Wrapf(types.ErrChannelNotFound, "portID (%s), channelID (%s)", portID, channelID)
-	}
-
-	sequence := binary.BigEndian.Uint64(value)
-
-	return types.NewQueryNextSequenceSendResponse(sequence, proofBz, proofHeight), nil
->>>>>>> 951b3abd
 }
 
 // QueryPacketCommitment returns a packet commitment.
