package keeper

import (
	"context"

	errorsmod "cosmossdk.io/errors"
	metrics "github.com/armon/go-metrics"
	"github.com/cosmos/cosmos-sdk/telemetry"
	sdk "github.com/cosmos/cosmos-sdk/types"

	clienttypes "github.com/cosmos/ibc-go/v7/modules/core/02-client/types"
	connectiontypes "github.com/cosmos/ibc-go/v7/modules/core/03-connection/types"
	channeltypes "github.com/cosmos/ibc-go/v7/modules/core/04-channel/types"
	porttypes "github.com/cosmos/ibc-go/v7/modules/core/05-port/types"
	coretypes "github.com/cosmos/ibc-go/v7/modules/core/types"
)

var (
	_ clienttypes.MsgServer     = Keeper{}
	_ connectiontypes.MsgServer = Keeper{}
	_ channeltypes.MsgServer    = Keeper{}
)

// CreateClient defines a rpc handler method for MsgCreateClient.
func (k Keeper) CreateClient(goCtx context.Context, msg *clienttypes.MsgCreateClient) (*clienttypes.MsgCreateClientResponse, error) {
	ctx := sdk.UnwrapSDKContext(goCtx)

	clientState, err := clienttypes.UnpackClientState(msg.ClientState)
	if err != nil {
		return nil, err
	}

	consensusState, err := clienttypes.UnpackConsensusState(msg.ConsensusState)
	if err != nil {
		return nil, err
	}

	if _, err = k.ClientKeeper.CreateClient(ctx, clientState, consensusState); err != nil {
		return nil, err
	}

	return &clienttypes.MsgCreateClientResponse{}, nil
}

// UpdateClient defines a rpc handler method for MsgUpdateClient.
func (k Keeper) UpdateClient(goCtx context.Context, msg *clienttypes.MsgUpdateClient) (*clienttypes.MsgUpdateClientResponse, error) {
	ctx := sdk.UnwrapSDKContext(goCtx)

	clientMsg, err := clienttypes.UnpackClientMessage(msg.ClientMessage)
	if err != nil {
		return nil, err
	}

	if err = k.ClientKeeper.UpdateClient(ctx, msg.ClientId, clientMsg); err != nil {
		return nil, err
	}

	return &clienttypes.MsgUpdateClientResponse{}, nil
}

// UpgradeClient defines a rpc handler method for MsgUpgradeClient.
func (k Keeper) UpgradeClient(goCtx context.Context, msg *clienttypes.MsgUpgradeClient) (*clienttypes.MsgUpgradeClientResponse, error) {
	ctx := sdk.UnwrapSDKContext(goCtx)

	upgradedClient, err := clienttypes.UnpackClientState(msg.ClientState)
	if err != nil {
		return nil, err
	}
	upgradedConsState, err := clienttypes.UnpackConsensusState(msg.ConsensusState)
	if err != nil {
		return nil, err
	}

	if err = k.ClientKeeper.UpgradeClient(ctx, msg.ClientId, upgradedClient, upgradedConsState,
		msg.ProofUpgradeClient, msg.ProofUpgradeConsensusState); err != nil {
		return nil, err
	}

	return &clienttypes.MsgUpgradeClientResponse{}, nil
}

// SubmitMisbehaviour defines a rpc handler method for MsgSubmitMisbehaviour.
// Warning: DEPRECATED
// This handler is redudant as `MsgUpdateClient` is now capable of handling both a Header and a Misbehaviour
func (k Keeper) SubmitMisbehaviour(goCtx context.Context, msg *clienttypes.MsgSubmitMisbehaviour) (*clienttypes.MsgSubmitMisbehaviourResponse, error) {
	ctx := sdk.UnwrapSDKContext(goCtx)

	misbehaviour, err := clienttypes.UnpackClientMessage(msg.Misbehaviour)
	if err != nil {
		return nil, err
	}

	if err = k.ClientKeeper.UpdateClient(ctx, msg.ClientId, misbehaviour); err != nil {
		return nil, err
	}

	return &clienttypes.MsgSubmitMisbehaviourResponse{}, nil
}

// ConnectionOpenInit defines a rpc handler method for MsgConnectionOpenInit.
func (k Keeper) ConnectionOpenInit(goCtx context.Context, msg *connectiontypes.MsgConnectionOpenInit) (*connectiontypes.MsgConnectionOpenInitResponse, error) {
	ctx := sdk.UnwrapSDKContext(goCtx)

	if _, err := k.ConnectionKeeper.ConnOpenInit(ctx, msg.ClientId, msg.Counterparty, msg.Version, msg.DelayPeriod); err != nil {
		return nil, errorsmod.Wrap(err, "connection handshake open init failed")
	}

	return &connectiontypes.MsgConnectionOpenInitResponse{}, nil
}

// ConnectionOpenTry defines a rpc handler method for MsgConnectionOpenTry.
func (k Keeper) ConnectionOpenTry(goCtx context.Context, msg *connectiontypes.MsgConnectionOpenTry) (*connectiontypes.MsgConnectionOpenTryResponse, error) {
	ctx := sdk.UnwrapSDKContext(goCtx)

	targetClient, err := clienttypes.UnpackClientState(msg.ClientState)
	if err != nil {
		return nil, err
	}

	if _, err := k.ConnectionKeeper.ConnOpenTry(
		ctx, msg.Counterparty, msg.DelayPeriod, msg.ClientId, targetClient,
		connectiontypes.ProtoVersionsToExported(msg.CounterpartyVersions), msg.ProofInit, msg.ProofClient, msg.ProofConsensus,
		msg.ProofHeight, msg.ConsensusHeight,
	); err != nil {
		return nil, errorsmod.Wrap(err, "connection handshake open try failed")
	}

	return &connectiontypes.MsgConnectionOpenTryResponse{}, nil
}

// ConnectionOpenAck defines a rpc handler method for MsgConnectionOpenAck.
func (k Keeper) ConnectionOpenAck(goCtx context.Context, msg *connectiontypes.MsgConnectionOpenAck) (*connectiontypes.MsgConnectionOpenAckResponse, error) {
	ctx := sdk.UnwrapSDKContext(goCtx)
	targetClient, err := clienttypes.UnpackClientState(msg.ClientState)
	if err != nil {
		return nil, err
	}

	if err := k.ConnectionKeeper.ConnOpenAck(
		ctx, msg.ConnectionId, targetClient, msg.Version, msg.CounterpartyConnectionId,
		msg.ProofTry, msg.ProofClient, msg.ProofConsensus,
		msg.ProofHeight, msg.ConsensusHeight,
	); err != nil {
		return nil, errorsmod.Wrap(err, "connection handshake open ack failed")
	}

	return &connectiontypes.MsgConnectionOpenAckResponse{}, nil
}

// ConnectionOpenConfirm defines a rpc handler method for MsgConnectionOpenConfirm.
func (k Keeper) ConnectionOpenConfirm(goCtx context.Context, msg *connectiontypes.MsgConnectionOpenConfirm) (*connectiontypes.MsgConnectionOpenConfirmResponse, error) {
	ctx := sdk.UnwrapSDKContext(goCtx)

	if err := k.ConnectionKeeper.ConnOpenConfirm(
		ctx, msg.ConnectionId, msg.ProofAck, msg.ProofHeight,
	); err != nil {
		return nil, errorsmod.Wrap(err, "connection handshake open confirm failed")
	}

	return &connectiontypes.MsgConnectionOpenConfirmResponse{}, nil
}

// ChannelOpenInit defines a rpc handler method for MsgChannelOpenInit.
// ChannelOpenInit will perform 04-channel checks, route to the application
// callback, and write an OpenInit channel into state upon successful execution.
func (k Keeper) ChannelOpenInit(goCtx context.Context, msg *channeltypes.MsgChannelOpenInit) (*channeltypes.MsgChannelOpenInitResponse, error) {
	ctx := sdk.UnwrapSDKContext(goCtx)

	// Lookup module by port capability
	module, portCap, err := k.PortKeeper.LookupModuleByPort(ctx, msg.PortId)
	if err != nil {
		ctx.Logger().Error("channel open init callback failed", "port-id", msg.PortId, "error", errorsmod.Wrap(err, "could not retrieve module from port-id"))
		return nil, errorsmod.Wrap(err, "could not retrieve module from port-id")
	}

	// Retrieve application callbacks from router
	cbs, ok := k.Router.GetRoute(module)
	if !ok {
		ctx.Logger().Error("channel open init callback failed", "port-id", msg.PortId, "error", errorsmod.Wrapf(porttypes.ErrInvalidRoute, "route not found to module: %s", module))
		return nil, errorsmod.Wrapf(porttypes.ErrInvalidRoute, "route not found to module: %s", module)
	}

	// Perform 04-channel verification
	channelID, capability, err := k.ChannelKeeper.ChanOpenInit(
		ctx, msg.Channel.Ordering, msg.Channel.ConnectionHops, msg.PortId,
		portCap, msg.Channel.Counterparty, msg.Channel.Version,
	)
	if err != nil {
		ctx.Logger().Error("channel open init callback failed", "error", errorsmod.Wrap(err, "channel handshake open init failed"))
		return nil, errorsmod.Wrap(err, "channel handshake open init failed")
	}

	// Perform application logic callback
	version, err := cbs.OnChanOpenInit(ctx, msg.Channel.Ordering, msg.Channel.ConnectionHops, msg.PortId, channelID, capability, msg.Channel.Counterparty, msg.Channel.Version)
	if err != nil {
		ctx.Logger().Error("channel open init callback failed", "port-id", msg.PortId, "channel-id", channelID, "error", err.Error())
		return nil, errorsmod.Wrapf(err, "channel open init callback failed for port ID: %s, channel ID: %s", msg.PortId, channelID)
	}

	// Write channel into state
	k.ChannelKeeper.WriteOpenInitChannel(ctx, msg.PortId, channelID, msg.Channel.Ordering, msg.Channel.ConnectionHops, msg.Channel.Counterparty, version)

	ctx.Logger().Info("channel open init callback succeeded", "channel-id", channelID, "version", version)

	return &channeltypes.MsgChannelOpenInitResponse{
		ChannelId: channelID,
		Version:   version,
	}, nil
}

// ChannelOpenTry defines a rpc handler method for MsgChannelOpenTry.
// ChannelOpenTry will perform 04-channel checks, route to the application
// callback, and write an OpenTry channel into state upon successful execution.
func (k Keeper) ChannelOpenTry(goCtx context.Context, msg *channeltypes.MsgChannelOpenTry) (*channeltypes.MsgChannelOpenTryResponse, error) {
	ctx := sdk.UnwrapSDKContext(goCtx)

	// Lookup module by port capability
	module, portCap, err := k.PortKeeper.LookupModuleByPort(ctx, msg.PortId)
	if err != nil {
		ctx.Logger().Error("channel open try callback failed", "port-id", msg.PortId, "error", errorsmod.Wrap(err, "could not retrieve module from port-id"))
		return nil, errorsmod.Wrap(err, "could not retrieve module from port-id")
	}

	// Retrieve application callbacks from router
	cbs, ok := k.Router.GetRoute(module)
	if !ok {
		ctx.Logger().Error("channel open try callback failed", "port-id", msg.PortId, "error", errorsmod.Wrapf(porttypes.ErrInvalidRoute, "route not found to module: %s", module))
		return nil, errorsmod.Wrapf(porttypes.ErrInvalidRoute, "route not found to module: %s", module)
	}

	// Perform 04-channel verification
	channelID, capability, err := k.ChannelKeeper.ChanOpenTry(ctx, msg.Channel.Ordering, msg.Channel.ConnectionHops, msg.PortId,
		portCap, msg.Channel.Counterparty, msg.CounterpartyVersion, msg.ProofInit, msg.ProofHeight,
	)
	if err != nil {
		ctx.Logger().Error("channel open try callback failed", "error", errorsmod.Wrap(err, "channel handshake open try failed"))
		return nil, errorsmod.Wrap(err, "channel handshake open try failed")
	}

	// Perform application logic callback
	version, err := cbs.OnChanOpenTry(ctx, msg.Channel.Ordering, msg.Channel.ConnectionHops, msg.PortId, channelID, capability, msg.Channel.Counterparty, msg.CounterpartyVersion)
	if err != nil {
		ctx.Logger().Error("channel open try callback failed", "port-id", msg.PortId, "channel-id", channelID, "error", err.Error())
		return nil, errorsmod.Wrapf(err, "channel open try callback failed for port ID: %s, channel ID: %s", msg.PortId, channelID)
	}

	// Write channel into state
	k.ChannelKeeper.WriteOpenTryChannel(ctx, msg.PortId, channelID, msg.Channel.Ordering, msg.Channel.ConnectionHops, msg.Channel.Counterparty, version)

	ctx.Logger().Info("channel open try callback succeeded", "channel-id", channelID, "port-id", msg.PortId, "version", version)

	return &channeltypes.MsgChannelOpenTryResponse{
		ChannelId: channelID,
		Version:   version,
	}, nil
}

// ChannelOpenAck defines a rpc handler method for MsgChannelOpenAck.
// ChannelOpenAck will perform 04-channel checks, route to the application
// callback, and write an OpenAck channel into state upon successful execution.
func (k Keeper) ChannelOpenAck(goCtx context.Context, msg *channeltypes.MsgChannelOpenAck) (*channeltypes.MsgChannelOpenAckResponse, error) {
	ctx := sdk.UnwrapSDKContext(goCtx)

	// Lookup module by channel capability
	module, capability, err := k.ChannelKeeper.LookupModuleByChannel(ctx, msg.PortId, msg.ChannelId)
	if err != nil {
		ctx.Logger().Error("channel open ack callback failed", "port-id", msg.PortId, "error", errorsmod.Wrap(err, "could not retrieve module from port-id"))
		return nil, errorsmod.Wrap(err, "could not retrieve module from port-id")
	}

	// Retrieve application callbacks from router
	cbs, ok := k.Router.GetRoute(module)
	if !ok {
		ctx.Logger().Error("channel open ack callback failed", "port-id", msg.PortId, "error", errorsmod.Wrapf(porttypes.ErrInvalidRoute, "route not found to module: %s", module))
		return nil, errorsmod.Wrapf(porttypes.ErrInvalidRoute, "route not found to module: %s", module)
	}

	// Perform 04-channel verification
	if err = k.ChannelKeeper.ChanOpenAck(
		ctx, msg.PortId, msg.ChannelId, capability, msg.CounterpartyVersion, msg.CounterpartyChannelId, msg.ProofTry, msg.ProofHeight,
	); err != nil {
		ctx.Logger().Error("channel open ack callback failed", "error", err.Error())
		return nil, errorsmod.Wrap(err, "channel handshake open ack failed")
	}

	// Write channel into state
	k.ChannelKeeper.WriteOpenAckChannel(ctx, msg.PortId, msg.ChannelId, msg.CounterpartyVersion, msg.CounterpartyChannelId)

	// Perform application logic callback
	if err = cbs.OnChanOpenAck(ctx, msg.PortId, msg.ChannelId, msg.CounterpartyChannelId, msg.CounterpartyVersion); err != nil {
		ctx.Logger().Error("channel handshake open ack callback failed", "port-id", msg.PortId, "channel-id", msg.ChannelId, "error", err.Error())
		return nil, errorsmod.Wrapf(err, "channel open ack callback failed for port ID: %s, channel ID: %s", msg.PortId, msg.ChannelId)
	}

	ctx.Logger().Info("channel open ack callback succeeded", "channel-id", msg.ChannelId, "port-id", msg.PortId)

	return &channeltypes.MsgChannelOpenAckResponse{}, nil
}

// ChannelOpenConfirm defines a rpc handler method for MsgChannelOpenConfirm.
// ChannelOpenConfirm will perform 04-channel checks, route to the application
// callback, and write an OpenConfirm channel into state upon successful execution.
func (k Keeper) ChannelOpenConfirm(goCtx context.Context, msg *channeltypes.MsgChannelOpenConfirm) (*channeltypes.MsgChannelOpenConfirmResponse, error) {
	ctx := sdk.UnwrapSDKContext(goCtx)

	// Lookup module by channel capability
	module, capability, err := k.ChannelKeeper.LookupModuleByChannel(ctx, msg.PortId, msg.ChannelId)
	if err != nil {
		ctx.Logger().Error("channel open confirm callback failed", "port-id", msg.PortId, "error", errorsmod.Wrap(err, "could not retrieve module from port-id"))
		return nil, errorsmod.Wrap(err, "could not retrieve module from port-id")
	}

	// Retrieve application callbacks from router
	cbs, ok := k.Router.GetRoute(module)
	if !ok {
		ctx.Logger().Error("channel open confirm callback failed", "port-id", msg.PortId, "error", errorsmod.Wrapf(porttypes.ErrInvalidRoute, "route not found to module: %s", module))
		return nil, errorsmod.Wrapf(porttypes.ErrInvalidRoute, "route not found to module: %s", module)
	}

	// Perform 04-channel verification
	if err = k.ChannelKeeper.ChanOpenConfirm(ctx, msg.PortId, msg.ChannelId, capability, msg.ProofAck, msg.ProofHeight); err != nil {
		ctx.Logger().Error("channel open confirm callback failed", "error", errorsmod.Wrap(err, "channel handshake open confirm failed"))
		return nil, errorsmod.Wrap(err, "channel handshake open confirm failed")
	}

	// Write channel into state
	k.ChannelKeeper.WriteOpenConfirmChannel(ctx, msg.PortId, msg.ChannelId)

	// Perform application logic callback
	if err = cbs.OnChanOpenConfirm(ctx, msg.PortId, msg.ChannelId); err != nil {
		ctx.Logger().Error("channel handshake open confirm callback failed", "port-id", msg.PortId, "channel-id", msg.ChannelId, "error", err.Error())
		return nil, errorsmod.Wrapf(err, "channel open confirm callback failed for port ID: %s, channel ID: %s", msg.PortId, msg.ChannelId)
	}

	ctx.Logger().Info("channel open confirm callback succeeded", "channel-id", msg.ChannelId, "port-id", msg.PortId)

	return &channeltypes.MsgChannelOpenConfirmResponse{}, nil
}

// ChannelCloseInit defines a rpc handler method for MsgChannelCloseInit.
func (k Keeper) ChannelCloseInit(goCtx context.Context, msg *channeltypes.MsgChannelCloseInit) (*channeltypes.MsgChannelCloseInitResponse, error) {
	ctx := sdk.UnwrapSDKContext(goCtx)
	// Lookup module by channel capability
	module, capability, err := k.ChannelKeeper.LookupModuleByChannel(ctx, msg.PortId, msg.ChannelId)
	if err != nil {
		ctx.Logger().Error("channel close init callback failed", "port-id", msg.PortId, "error", errorsmod.Wrap(err, "could not retrieve module from port-id"))
		return nil, errorsmod.Wrap(err, "could not retrieve module from port-id")
	}

	// Retrieve callbacks from router
	cbs, ok := k.Router.GetRoute(module)
	if !ok {
		ctx.Logger().Error("channel close init callback failed", "port-id", msg.PortId, "error", errorsmod.Wrapf(porttypes.ErrInvalidRoute, "route not found to module: %s", module))
		return nil, errorsmod.Wrapf(porttypes.ErrInvalidRoute, "route not found to module: %s", module)
	}

	if err = cbs.OnChanCloseInit(ctx, msg.PortId, msg.ChannelId); err != nil {
		ctx.Logger().Error("channel close init callback failed", "port-id", msg.PortId, "channel-id", msg.ChannelId, "error", err.Error())
		return nil, errorsmod.Wrapf(err, "channel close init callback failed for port ID: %s, channel ID: %s", msg.PortId, msg.ChannelId)
	}

	err = k.ChannelKeeper.ChanCloseInit(ctx, msg.PortId, msg.ChannelId, capability)
	if err != nil {
		ctx.Logger().Error("channel handshake close init callback failed", "port-id", msg.PortId, "channel-id", msg.ChannelId, "error", err.Error())
		return nil, errorsmod.Wrap(err, "channel handshake close init failed")
	}

	ctx.Logger().Info("channel close init callback succeeded", "channel-id", msg.ChannelId, "port-id", msg.PortId)

	return &channeltypes.MsgChannelCloseInitResponse{}, nil
}

// ChannelCloseConfirm defines a rpc handler method for MsgChannelCloseConfirm.
func (k Keeper) ChannelCloseConfirm(goCtx context.Context, msg *channeltypes.MsgChannelCloseConfirm) (*channeltypes.MsgChannelCloseConfirmResponse, error) {
	ctx := sdk.UnwrapSDKContext(goCtx)

	// Lookup module by channel capability
	module, capability, err := k.ChannelKeeper.LookupModuleByChannel(ctx, msg.PortId, msg.ChannelId)
	if err != nil {
		ctx.Logger().Error("channel close confirm callback failed", "port-id", msg.PortId, "error", errorsmod.Wrap(err, "could not retrieve module from port-id"))
		return nil, errorsmod.Wrap(err, "could not retrieve module from port-id")
	}

	// Retrieve callbacks from router
	cbs, ok := k.Router.GetRoute(module)
	if !ok {
		ctx.Logger().Error("channel close confirm callback failed", "port-id", msg.PortId, "error", errorsmod.Wrapf(porttypes.ErrInvalidRoute, "route not found to module: %s", module))
		return nil, errorsmod.Wrapf(porttypes.ErrInvalidRoute, "route not found to module: %s", module)
	}

	if err = cbs.OnChanCloseConfirm(ctx, msg.PortId, msg.ChannelId); err != nil {
		ctx.Logger().Error("channel close confirm callback failed", "port-id", msg.PortId, "channel-id", msg.ChannelId, "error", err.Error())
		return nil, errorsmod.Wrapf(err, "channel close confirm callback failed for port ID: %s, channel ID: %s", msg.PortId, msg.ChannelId)
	}

	err = k.ChannelKeeper.ChanCloseConfirm(ctx, msg.PortId, msg.ChannelId, capability, msg.ProofInit, msg.ProofHeight)
	if err != nil {
		ctx.Logger().Error("channel handshake close confirm callback failed", "port-id", msg.PortId, "channel-id", msg.ChannelId, "error", err.Error())
		return nil, errorsmod.Wrap(err, "channel handshake close confirm failed")
	}

	ctx.Logger().Info("channel close confirm callback succeeded", "channel-id", msg.ChannelId, "port-id", msg.PortId)

	return &channeltypes.MsgChannelCloseConfirmResponse{}, nil
}

// RecvPacket defines a rpc handler method for MsgRecvPacket.
func (k Keeper) RecvPacket(goCtx context.Context, msg *channeltypes.MsgRecvPacket) (*channeltypes.MsgRecvPacketResponse, error) {
	ctx := sdk.UnwrapSDKContext(goCtx)

	relayer, err := sdk.AccAddressFromBech32(msg.Signer)
	if err != nil {
		ctx.Logger().Error("receive packet failed", "error", errorsmod.Wrap(err, "Invalid address for msg Signer"))
		return nil, errorsmod.Wrap(err, "Invalid address for msg Signer")
	}

	// Lookup module by channel capability
	module, capability, err := k.ChannelKeeper.LookupModuleByChannel(ctx, msg.Packet.DestinationPort, msg.Packet.DestinationChannel)
	if err != nil {
		ctx.Logger().Error("receive packet failed", "port-id", msg.Packet.SourcePort, "channel-id", msg.Packet.SourceChannel, "error", errorsmod.Wrap(err, "could not retrieve module from port-id"))
		return nil, errorsmod.Wrap(err, "could not retrieve module from port-id")
	}

	// Retrieve callbacks from router
	cbs, ok := k.Router.GetRoute(module)
	if !ok {
		ctx.Logger().Error("receive packet failed", "port-id", msg.Packet.SourcePort, "error", errorsmod.Wrapf(porttypes.ErrInvalidRoute, "route not found to module: %s", module))
		return nil, errorsmod.Wrapf(porttypes.ErrInvalidRoute, "route not found to module: %s", module)
	}

	// Perform TAO verification
	//
	// If the packet was already received, perform a no-op
	// Use a cached context to prevent accidental state changes
	cacheCtx, writeFn := ctx.CacheContext()
	err = k.ChannelKeeper.RecvPacket(cacheCtx, capability, msg.Packet, msg.ProofCommitment, msg.ProofHeight)

	switch err {
	case nil:
		writeFn()
	case channeltypes.ErrNoOpMsg:
		// no-ops do not need event emission as they will be ignored
		return &channeltypes.MsgRecvPacketResponse{Result: channeltypes.NOOP}, nil
	default:
		ctx.Logger().Error("receive packet failed", "port-id", msg.Packet.SourcePort, "channel-id", msg.Packet.SourceChannel, "error", errorsmod.Wrap(err, "receive packet verification failed"))
		return nil, errorsmod.Wrap(err, "receive packet verification failed")
	}

	// Perform application logic callback
	//
	// Cache context so that we may discard state changes from callback if the acknowledgement is unsuccessful.
	cacheCtx, writeFn = ctx.CacheContext()
	ack := cbs.OnRecvPacket(cacheCtx, msg.Packet, relayer)
	if ack == nil || ack.Success() {
		// write application state changes for asynchronous and successful acknowledgements
		writeFn()
	} else {
		// NOTE: The context returned by CacheContext() refers to a new EventManager, so it needs to explicitly set events to the original context.
		// Events should still be emitted from failed acks and asynchronous acks
		ctx.EventManager().EmitEvents(cacheCtx.EventManager().Events())
	}

	// Set packet acknowledgement only if the acknowledgement is not nil.
	// NOTE: IBC applications modules may call the WriteAcknowledgement asynchronously if the
	// acknowledgement is nil.
	if ack != nil {
		if err := k.ChannelKeeper.WriteAcknowledgement(ctx, capability, msg.Packet, ack); err != nil {
			return nil, err
		}
	}

	defer telemetry.IncrCounterWithLabels(
		[]string{"tx", "msg", "ibc", channeltypes.EventTypeRecvPacket},
		1,
		[]metrics.Label{
			telemetry.NewLabel(coretypes.LabelSourcePort, msg.Packet.SourcePort),
			telemetry.NewLabel(coretypes.LabelSourceChannel, msg.Packet.SourceChannel),
			telemetry.NewLabel(coretypes.LabelDestinationPort, msg.Packet.DestinationPort),
			telemetry.NewLabel(coretypes.LabelDestinationChannel, msg.Packet.DestinationChannel),
		},
	)

	ctx.Logger().Info("receive packet callback succeeded", "port-id", msg.Packet.SourcePort, "channel-id", msg.Packet.SourceChannel, "result", channeltypes.SUCCESS.String())

	return &channeltypes.MsgRecvPacketResponse{Result: channeltypes.SUCCESS}, nil
}

// Timeout defines a rpc handler method for MsgTimeout.
func (k Keeper) Timeout(goCtx context.Context, msg *channeltypes.MsgTimeout) (*channeltypes.MsgTimeoutResponse, error) {
	ctx := sdk.UnwrapSDKContext(goCtx)

	relayer, err := sdk.AccAddressFromBech32(msg.Signer)
	if err != nil {
		ctx.Logger().Error("timeout failed", "error", errorsmod.Wrap(err, "Invalid address for msg Signer"))
		return nil, errorsmod.Wrap(err, "Invalid address for msg Signer")
	}

	// Lookup module by channel capability
	module, capability, err := k.ChannelKeeper.LookupModuleByChannel(ctx, msg.Packet.SourcePort, msg.Packet.SourceChannel)
	if err != nil {
		ctx.Logger().Error("timeout failed", "port-id", msg.Packet.SourcePort, "channel-id", msg.Packet.SourceChannel, "error", errorsmod.Wrap(err, "could not retrieve module from port-id"))
		return nil, errorsmod.Wrap(err, "could not retrieve module from port-id")
	}

	// Retrieve callbacks from router
	cbs, ok := k.Router.GetRoute(module)
	if !ok {
		ctx.Logger().Error("timeout failed", "port-id", msg.Packet.SourcePort, "error", errorsmod.Wrapf(porttypes.ErrInvalidRoute, "route not found to module: %s", module))
		return nil, errorsmod.Wrapf(porttypes.ErrInvalidRoute, "route not found to module: %s", module)
	}

	// Perform TAO verification
	//
	// If the timeout was already received, perform a no-op
	// Use a cached context to prevent accidental state changes
	cacheCtx, writeFn := ctx.CacheContext()
	err = k.ChannelKeeper.TimeoutPacket(cacheCtx, msg.Packet, msg.ProofUnreceived, msg.ProofHeight, msg.NextSequenceRecv)

	switch err {
	case nil:
		writeFn()
	case channeltypes.ErrNoOpMsg:
		// no-ops do not need event emission as they will be ignored
		return &channeltypes.MsgTimeoutResponse{Result: channeltypes.NOOP}, nil
	default:
		ctx.Logger().Error("timeout failed", "port-id", msg.Packet.SourcePort, "channel-id", msg.Packet.SourceChannel, "error", errorsmod.Wrap(err, "timeout packet verification failed"))
		return nil, errorsmod.Wrap(err, "timeout packet verification failed")
	}

	// Perform application logic callback
	err = cbs.OnTimeoutPacket(ctx, msg.Packet, relayer)
	if err != nil {
		ctx.Logger().Error("timeout failed", "port-id", msg.Packet.SourcePort, "channel-id", msg.Packet.SourceChannel, "error", errorsmod.Wrap(err, "timeout packet callback failed"))
		return nil, errorsmod.Wrap(err, "timeout packet callback failed")
	}

	// Delete packet commitment
	if err = k.ChannelKeeper.TimeoutExecuted(ctx, capability, msg.Packet); err != nil {
		return nil, err
	}

	defer telemetry.IncrCounterWithLabels(
		[]string{"ibc", "timeout", "packet"},
		1,
		[]metrics.Label{
			telemetry.NewLabel(coretypes.LabelSourcePort, msg.Packet.SourcePort),
			telemetry.NewLabel(coretypes.LabelSourceChannel, msg.Packet.SourceChannel),
			telemetry.NewLabel(coretypes.LabelDestinationPort, msg.Packet.DestinationPort),
			telemetry.NewLabel(coretypes.LabelDestinationChannel, msg.Packet.DestinationChannel),
			telemetry.NewLabel(coretypes.LabelTimeoutType, "height"),
		},
	)

	ctx.Logger().Info("timeout packet callback succeeded", "port-id", msg.Packet.SourcePort, "channel-id", msg.Packet.SourceChannel, "result", channeltypes.SUCCESS.String())

	return &channeltypes.MsgTimeoutResponse{Result: channeltypes.SUCCESS}, nil
}

// TimeoutOnClose defines a rpc handler method for MsgTimeoutOnClose.
func (k Keeper) TimeoutOnClose(goCtx context.Context, msg *channeltypes.MsgTimeoutOnClose) (*channeltypes.MsgTimeoutOnCloseResponse, error) {
	ctx := sdk.UnwrapSDKContext(goCtx)

	relayer, err := sdk.AccAddressFromBech32(msg.Signer)
	if err != nil {
		ctx.Logger().Error("timeout on close failed", "error", errorsmod.Wrap(err, "Invalid address for msg Signer"))
		return nil, errorsmod.Wrap(err, "Invalid address for msg Signer")
	}

	// Lookup module by channel capability
	module, capability, err := k.ChannelKeeper.LookupModuleByChannel(ctx, msg.Packet.SourcePort, msg.Packet.SourceChannel)
	if err != nil {
		ctx.Logger().Error("timeout on close failed", "port-id", msg.Packet.SourcePort, "channel-id", msg.Packet.SourceChannel, "error", errorsmod.Wrap(err, "could not retrieve module from port-id"))
		return nil, errorsmod.Wrap(err, "could not retrieve module from port-id")
	}

	// Retrieve callbacks from router
	cbs, ok := k.Router.GetRoute(module)
	if !ok {
		ctx.Logger().Error("timeout on close failed", "port-id", msg.Packet.SourcePort, "error", errorsmod.Wrapf(porttypes.ErrInvalidRoute, "route not found to module: %s", module))
		return nil, errorsmod.Wrapf(porttypes.ErrInvalidRoute, "route not found to module: %s", module)
	}

	// Perform TAO verification
	//
	// If the timeout was already received, perform a no-op
	// Use a cached context to prevent accidental state changes
	cacheCtx, writeFn := ctx.CacheContext()
	err = k.ChannelKeeper.TimeoutOnClose(cacheCtx, capability, msg.Packet, msg.ProofUnreceived, msg.ProofClose, msg.ProofHeight, msg.NextSequenceRecv)

	switch err {
	case nil:
		writeFn()
	case channeltypes.ErrNoOpMsg:
		// no-ops do not need event emission as they will be ignored
		return &channeltypes.MsgTimeoutOnCloseResponse{Result: channeltypes.NOOP}, nil
	default:
		ctx.Logger().Error("timeout on close failed", "port-id", msg.Packet.SourcePort, "channel-id", msg.Packet.SourceChannel, "error", errorsmod.Wrap(err, "timeout on close packet verification failed"))
		return nil, errorsmod.Wrap(err, "timeout on close packet verification failed")
	}

	// Perform application logic callback
	//
	// NOTE: MsgTimeout and MsgTimeoutOnClose use the same "OnTimeoutPacket"
	// application logic callback.
	err = cbs.OnTimeoutPacket(ctx, msg.Packet, relayer)
	if err != nil {
		ctx.Logger().Error("timeout on close failed", "port-id", msg.Packet.SourcePort, "channel-id", msg.Packet.SourceChannel, "error", errorsmod.Wrap(err, "timeout packet callback failed"))
		return nil, errorsmod.Wrap(err, "timeout packet callback failed")
	}

	// Delete packet commitment
	if err = k.ChannelKeeper.TimeoutExecuted(ctx, capability, msg.Packet); err != nil {
		return nil, err
	}

	defer telemetry.IncrCounterWithLabels(
		[]string{"ibc", "timeout", "packet"},
		1,
		[]metrics.Label{
			telemetry.NewLabel(coretypes.LabelSourcePort, msg.Packet.SourcePort),
			telemetry.NewLabel(coretypes.LabelSourceChannel, msg.Packet.SourceChannel),
			telemetry.NewLabel(coretypes.LabelDestinationPort, msg.Packet.DestinationPort),
			telemetry.NewLabel(coretypes.LabelDestinationChannel, msg.Packet.DestinationChannel),
			telemetry.NewLabel(coretypes.LabelTimeoutType, "channel-closed"),
		},
	)

	ctx.Logger().Info("timeout on close callback succeeded", "port-id", msg.Packet.SourcePort, "channel-id", msg.Packet.SourceChannel, "result", channeltypes.SUCCESS.String())

	return &channeltypes.MsgTimeoutOnCloseResponse{Result: channeltypes.SUCCESS}, nil
}

// Acknowledgement defines a rpc handler method for MsgAcknowledgement.
func (k Keeper) Acknowledgement(goCtx context.Context, msg *channeltypes.MsgAcknowledgement) (*channeltypes.MsgAcknowledgementResponse, error) {
	ctx := sdk.UnwrapSDKContext(goCtx)

	relayer, err := sdk.AccAddressFromBech32(msg.Signer)
	if err != nil {
		ctx.Logger().Error("acknowledgement failed", "error", errorsmod.Wrap(err, "Invalid address for msg Signer"))
		return nil, errorsmod.Wrap(err, "Invalid address for msg Signer")
	}

	// Lookup module by channel capability
	module, capability, err := k.ChannelKeeper.LookupModuleByChannel(ctx, msg.Packet.SourcePort, msg.Packet.SourceChannel)
	if err != nil {
		ctx.Logger().Error("acknowledgement failed", "port-id", msg.Packet.SourcePort, "channel-id", msg.Packet.SourceChannel, "error", errorsmod.Wrap(err, "could not retrieve module from port-id"))
		return nil, errorsmod.Wrap(err, "could not retrieve module from port-id")
	}

	// Retrieve callbacks from router
	cbs, ok := k.Router.GetRoute(module)
	if !ok {
		ctx.Logger().Error("acknowledgement failed", "port-id", msg.Packet.SourcePort, "error", errorsmod.Wrapf(porttypes.ErrInvalidRoute, "route not found to module: %s", module))
		return nil, errorsmod.Wrapf(porttypes.ErrInvalidRoute, "route not found to module: %s", module)
	}

	// Perform TAO verification
	//
	// If the acknowledgement was already received, perform a no-op
	// Use a cached context to prevent accidental state changes
	cacheCtx, writeFn := ctx.CacheContext()
	err = k.ChannelKeeper.AcknowledgePacket(cacheCtx, capability, msg.Packet, msg.Acknowledgement, msg.ProofAcked, msg.ProofHeight)

	switch err {
	case nil:
		writeFn()
	case channeltypes.ErrNoOpMsg:
		// no-ops do not need event emission as they will be ignored
		return &channeltypes.MsgAcknowledgementResponse{Result: channeltypes.NOOP}, nil
	default:
		ctx.Logger().Error("acknowledgement failed", "port-id", msg.Packet.SourcePort, "channel-id", msg.Packet.SourceChannel, "error", errorsmod.Wrap(err, "acknowledge packet verification failed"))
		return nil, errorsmod.Wrap(err, "acknowledge packet verification failed")
	}

	// Perform application logic callback
	err = cbs.OnAcknowledgementPacket(ctx, msg.Packet, msg.Acknowledgement, relayer)
	if err != nil {
		ctx.Logger().Error("acknowledgement failed", "port-id", msg.Packet.SourcePort, "channel-id", msg.Packet.SourceChannel, "error", errorsmod.Wrap(err, "acknowledge packet callback failed"))
		return nil, errorsmod.Wrap(err, "acknowledge packet callback failed")
	}

	defer telemetry.IncrCounterWithLabels(
		[]string{"tx", "msg", "ibc", channeltypes.EventTypeAcknowledgePacket},
		1,
		[]metrics.Label{
			telemetry.NewLabel(coretypes.LabelSourcePort, msg.Packet.SourcePort),
			telemetry.NewLabel(coretypes.LabelSourceChannel, msg.Packet.SourceChannel),
			telemetry.NewLabel(coretypes.LabelDestinationPort, msg.Packet.DestinationPort),
			telemetry.NewLabel(coretypes.LabelDestinationChannel, msg.Packet.DestinationChannel),
		},
	)

	ctx.Logger().Info("acknowledgement succeeded", "port-id", msg.Packet.SourcePort, "channel-id", msg.Packet.SourceChannel, "result", channeltypes.SUCCESS.String())

	return &channeltypes.MsgAcknowledgementResponse{Result: channeltypes.SUCCESS}, nil
}

// ChannelUpgradeInit defines a rpc handler method for MsgChannelUpgradeInit.
func (k Keeper) ChannelUpgradeInit(goCtx context.Context, msg *channeltypes.MsgChannelUpgradeInit) (*channeltypes.MsgChannelUpgradeInitResponse, error) {
	ctx := sdk.UnwrapSDKContext(goCtx)

	module, chanCap, err := k.ChannelKeeper.LookupModuleByChannel(ctx, msg.PortId, msg.ChannelId)
	if err != nil {
		ctx.Logger().Error("channel upgrade init callback failed", "port-id", msg.PortId, "error", errorsmod.Wrap(err, "could not retrieve module from port-id"))
		return nil, errorsmod.Wrap(err, "could not retrieve module from port-id")
	}

	cbs, ok := k.Router.GetRoute(module)
	if !ok {
		ctx.Logger().Error("channel upgrade init callback failed", "port-id", msg.PortId, "error", errorsmod.Wrapf(porttypes.ErrInvalidRoute, "route not found to module: %s", module))
		return nil, errorsmod.Wrapf(porttypes.ErrInvalidRoute, "route not found to module: %s", module)
	}

<<<<<<< HEAD
	upgradeSequence, err := k.ChannelKeeper.ChanUpgradeInit(ctx, msg.PortId, msg.ChannelId, chanCap, msg.ProposedUpgradeChannel, msg.TimeoutHeight, msg.TimeoutTimestamp)
=======
	upgradeSequence, previousVersion, err := k.ChannelKeeper.ChanUpgradeInit(ctx, msg.PortId, msg.ChannelId, chanCap, msg.ProposedUpgradeChannel, msg.TimeoutHeight, msg.TimeoutTimestamp)
>>>>>>> 3e341718
	if err != nil {
		ctx.Logger().Error("channel upgrade init callback failed", "error", errorsmod.Wrap(err, "channel handshake upgrade init failed"))
		return nil, errorsmod.Wrap(err, "channel handshake upgrade init failed")
	}

	version, err := cbs.OnChanUpgradeInit(ctx, msg.ProposedUpgradeChannel.Ordering, msg.ProposedUpgradeChannel.ConnectionHops,
		msg.PortId, msg.ChannelId, upgradeSequence, msg.ProposedUpgradeChannel.Counterparty, msg.ProposedUpgradeChannel.Version,
<<<<<<< HEAD
		"previous-version-can-be-looked-up-from-within-cb??",
=======
		previousVersion,
>>>>>>> 3e341718
	)
	if err != nil {
		ctx.Logger().Error("channel upgrade init callback failed", "port-id", msg.PortId, "channel-id", msg.ChannelId, "error", err.Error())
		return nil, errorsmod.Wrapf(err, "channel upgrade init callback failed for port ID: %s, channel ID: %s", msg.PortId, msg.ChannelId)
	}

	msg.ProposedUpgradeChannel.Version = version

	k.ChannelKeeper.WriteUpgradeInitChannel(ctx, msg.PortId, msg.ChannelId, upgradeSequence, msg.ProposedUpgradeChannel)

	ctx.Logger().Info("channel upgrade init callback succeeded", "channel-id", msg.ChannelId, "version", version)

	return &channeltypes.MsgChannelUpgradeInitResponse{
		ChannelId:       msg.ChannelId,
		Version:         version,
		UpgradeSequence: upgradeSequence,
	}, nil
}

// ChannelUpgradeTry defines a rpc handler method for MsgChannelUpgradeTry.
func (k Keeper) ChannelUpgradeTry(goCtx context.Context, msg *channeltypes.MsgChannelUpgradeTry) (*channeltypes.MsgChannelUpgradeTryResponse, error) {
	ctx := sdk.UnwrapSDKContext(goCtx)

	module, chanCap, err := k.ChannelKeeper.LookupModuleByChannel(ctx, msg.PortId, msg.ChannelId)
	if err != nil {
		ctx.Logger().Error("channel upgrade try callback failed", "port-id", msg.PortId, "error", errorsmod.Wrap(err, "could not retrieve module from port-id"))
		return nil, errorsmod.Wrap(err, "could not retrieve module from port-id")
	}

	cbs, ok := k.Router.GetRoute(module)
	if !ok {
		ctx.Logger().Error("channel upgrade try callback failed", "port-id", msg.PortId, "error", errorsmod.Wrapf(porttypes.ErrInvalidRoute, "route not found to module: %s", module))
		return nil, errorsmod.Wrapf(porttypes.ErrInvalidRoute, "route not found to module: %s", module)
	}

	_, err = k.ChannelKeeper.ChanUpgradeTry(
		ctx,
		msg.PortId,
		msg.ChannelId,
		chanCap,
		msg.CounterpartyChannel,
		msg.CounterpartySequence,
		msg.ProposedUpgradeChannel,
		msg.TimeoutHeight,
		msg.TimeoutTimestamp,
		msg.ProofChannel,
		msg.ProofUpgradeTimeout,
		msg.ProofUpgradeSequence,
		msg.ProofHeight,
	)

	if errorsmod.IsOf(err, channeltypes.ErrInvalidUpgradeSequence) {
		// NOTE: commit error receipt to state and abort channel upgrade
		ctx.Logger().Error("channel upgrade try callback failed", "error", errorsmod.Wrap(err, "channel handshake upgrade try failed"))
		return &channeltypes.MsgChannelUpgradeTryResponse{}, nil
	}

	if err != nil {
		ctx.Logger().Error("channel upgrade try callback failed", "error", errorsmod.Wrap(err, "channel handshake upgrade try failed"))
		return nil, errorsmod.Wrap(err, "channel handshake upgrade try failed")
	}

	// TODO: call application callbacks and write the new channel with the final version
	_ = cbs
	// version, err := cbs.OnChanOpenTry(ctx, msg.ProposedUpgradeChannel.Ordering, msg.ProposedUpgradeChannel.ConnectionHops, msg.PortId, msg.ChannelId, chanCap,
	// 	msg.ProposedUpgradeChannel.Counterparty, msg.ProposedUpgradeChannel.Version)
	// if err != nil {
	// 	k.ChannelKeeper.RestoreChannel()
	// 	return &channeltypes.MsgChannelUpgradeTryResponse{}, nil
	// }
	//
	// msg.ProposedUpgradeChannel.Version = version

	return &channeltypes.MsgChannelUpgradeTryResponse{}, nil
}

// ChannelUpgradeAck defines a rpc handler method for MsgChannelUpgradeAck.
func (k Keeper) ChannelUpgradeAck(goCtx context.Context, msg *channeltypes.MsgChannelUpgradeAck) (*channeltypes.MsgChannelUpgradeAckResponse, error) {
	return nil, nil
}

// ChannelUpgradeConfirm defines a rpc handler method for MsgChannelUpgradeConfirm.
func (k Keeper) ChannelUpgradeConfirm(goCtx context.Context, msg *channeltypes.MsgChannelUpgradeConfirm) (*channeltypes.MsgChannelUpgradeConfirmResponse, error) {
	return nil, nil
}

// ChannelUpgradeTimeout defines a rpc handler method for MsgChannelUpgradeTimeout.
func (k Keeper) ChannelUpgradeTimeout(goCtx context.Context, msg *channeltypes.MsgChannelUpgradeTimeout) (*channeltypes.MsgChannelUpgradeTimeoutResponse, error) {
	return nil, nil
}

// ChannelUpgradeCancel defines a rpc handler method for MsgChannelUpgradeCancel.
func (k Keeper) ChannelUpgradeCancel(goCtx context.Context, msg *channeltypes.MsgChannelUpgradeCancel) (*channeltypes.MsgChannelUpgradeCancelResponse, error) {
	return nil, nil
}<|MERGE_RESOLUTION|>--- conflicted
+++ resolved
@@ -711,11 +711,7 @@
 		return nil, errorsmod.Wrapf(porttypes.ErrInvalidRoute, "route not found to module: %s", module)
 	}
 
-<<<<<<< HEAD
-	upgradeSequence, err := k.ChannelKeeper.ChanUpgradeInit(ctx, msg.PortId, msg.ChannelId, chanCap, msg.ProposedUpgradeChannel, msg.TimeoutHeight, msg.TimeoutTimestamp)
-=======
 	upgradeSequence, previousVersion, err := k.ChannelKeeper.ChanUpgradeInit(ctx, msg.PortId, msg.ChannelId, chanCap, msg.ProposedUpgradeChannel, msg.TimeoutHeight, msg.TimeoutTimestamp)
->>>>>>> 3e341718
 	if err != nil {
 		ctx.Logger().Error("channel upgrade init callback failed", "error", errorsmod.Wrap(err, "channel handshake upgrade init failed"))
 		return nil, errorsmod.Wrap(err, "channel handshake upgrade init failed")
@@ -723,11 +719,7 @@
 
 	version, err := cbs.OnChanUpgradeInit(ctx, msg.ProposedUpgradeChannel.Ordering, msg.ProposedUpgradeChannel.ConnectionHops,
 		msg.PortId, msg.ChannelId, upgradeSequence, msg.ProposedUpgradeChannel.Counterparty, msg.ProposedUpgradeChannel.Version,
-<<<<<<< HEAD
-		"previous-version-can-be-looked-up-from-within-cb??",
-=======
 		previousVersion,
->>>>>>> 3e341718
 	)
 	if err != nil {
 		ctx.Logger().Error("channel upgrade init callback failed", "port-id", msg.PortId, "channel-id", msg.ChannelId, "error", err.Error())
@@ -763,7 +755,7 @@
 		return nil, errorsmod.Wrapf(porttypes.ErrInvalidRoute, "route not found to module: %s", module)
 	}
 
-	_, err = k.ChannelKeeper.ChanUpgradeTry(
+	upgradeSequence, err := k.ChannelKeeper.ChanUpgradeTry(
 		ctx,
 		msg.PortId,
 		msg.ChannelId,
@@ -782,6 +774,7 @@
 	if errorsmod.IsOf(err, channeltypes.ErrInvalidUpgradeSequence) {
 		// NOTE: commit error receipt to state and abort channel upgrade
 		ctx.Logger().Error("channel upgrade try callback failed", "error", errorsmod.Wrap(err, "channel handshake upgrade try failed"))
+		// TODO: add error, channel id, upgrade sequence, version to response.
 		return &channeltypes.MsgChannelUpgradeTryResponse{}, nil
 	}
 
@@ -790,16 +783,18 @@
 		return nil, errorsmod.Wrap(err, "channel handshake upgrade try failed")
 	}
 
-	// TODO: call application callbacks and write the new channel with the final version
-	_ = cbs
-	// version, err := cbs.OnChanOpenTry(ctx, msg.ProposedUpgradeChannel.Ordering, msg.ProposedUpgradeChannel.ConnectionHops, msg.PortId, msg.ChannelId, chanCap,
-	// 	msg.ProposedUpgradeChannel.Counterparty, msg.ProposedUpgradeChannel.Version)
-	// if err != nil {
-	// 	k.ChannelKeeper.RestoreChannel()
-	// 	return &channeltypes.MsgChannelUpgradeTryResponse{}, nil
-	// }
-	//
-	// msg.ProposedUpgradeChannel.Version = version
+	version, err := cbs.OnChanOpenTry(ctx, msg.ProposedUpgradeChannel.Ordering, msg.ProposedUpgradeChannel.ConnectionHops, msg.PortId, msg.ChannelId, chanCap,
+		msg.ProposedUpgradeChannel.Counterparty, msg.ProposedUpgradeChannel.Version)
+	if err != nil {
+		if err := k.ChannelKeeper.RestoreChannel(ctx, msg.PortId, msg.ChannelId, upgradeSequence, err); err != nil {
+			return nil, err
+		}
+		return &channeltypes.MsgChannelUpgradeTryResponse{}, nil
+	}
+
+	msg.ProposedUpgradeChannel.Version = version
+
+	k.ChannelKeeper.WriteUpgradeTryChannel(ctx, msg.PortId, msg.ChannelId, upgradeSequence, msg.ProposedUpgradeChannel)
 
 	return &channeltypes.MsgChannelUpgradeTryResponse{}, nil
 }
