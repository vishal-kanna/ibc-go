--- conflicted
+++ resolved
@@ -301,10 +301,6 @@
 	return nil
 }
 
-<<<<<<< HEAD
-
-=======
->>>>>>> 9bca6444
 // OnChanUpgradeInit implements the IBCModule interface
 func (im IBCModule) OnChanUpgradeInit(ctx sdk.Context, order channeltypes.Order, connectionHops []string, portID, channelID string, sequence uint64, counterparty channeltypes.Counterparty, version, previousVersion string) (string, error) {
 	return types.Version, nil
