--- conflicted
+++ resolved
@@ -161,11 +161,7 @@
 
 // OnChanUpgradeAck implements the IBCModule interface
 func (im IBCModule) OnChanUpgradeAck(ctx sdk.Context, portID, channelID, counterpartyChannelID, counterpartyVersion string) error {
-<<<<<<< HEAD
-	return  errorsmod.Wrap(icatypes.ErrInvalidChannelFlow, "channel handshake must be initiated by controller chain")
-=======
 	return errorsmod.Wrap(icatypes.ErrInvalidChannelFlow, "channel handshake must be initiated by controller chain")
->>>>>>> 9bca6444
 }
 
 // OnChanUpgradeConfirm implements the IBCModule interface
