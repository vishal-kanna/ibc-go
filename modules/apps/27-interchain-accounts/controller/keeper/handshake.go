--- conflicted
+++ resolved
@@ -142,13 +142,6 @@
 }
 
 // OnChanUpgradeInit performs the upgrade init step of the channel upgrade handshake.
-<<<<<<< HEAD
-func (k Keeper) OnChanUpgradeInit(ctx sdk.Context, portID, channelID string, order channeltypes.Order, connectionHops []string, version string) (string, error) {
-	if strings.TrimSpace(version) == "" {
-		return "", errorsmod.Wrap(icatypes.ErrInvalidVersion, "version cannot be empty")
-	}
-
-=======
 // The upgrade init callback must verify the proposed changes to the order, connectionHops, and version.
 // Within the version we have the tx type, encoding, interchain account address, host/controller connectionID's
 // and the ICS27 protocol version.
@@ -164,15 +157,11 @@
 // - ICS27 protocol version
 func (k Keeper) OnChanUpgradeInit(ctx sdk.Context, portID, channelID string, order channeltypes.Order, connectionHops []string, version string) (string, error) {
 	// verify order has not changed
->>>>>>> bf12ce32
 	// support for unordered ICA channels is not implemented yet
 	if order != channeltypes.ORDERED {
 		return "", errorsmod.Wrapf(channeltypes.ErrInvalidChannelOrdering, "expected %s channel, got %s", channeltypes.ORDERED, order)
 	}
 
-<<<<<<< HEAD
-	metadata, err := icatypes.MetadataFromVersion(version)
-=======
 	// verify connection hops has not changed
 	connectionID, err := k.GetConnectionID(ctx, portID, channelID)
 	if err != nil {
@@ -189,7 +178,6 @@
 	}
 
 	proposedMetadata, err := icatypes.MetadataFromVersion(version)
->>>>>>> bf12ce32
 	if err != nil {
 		return "", err
 	}
@@ -199,27 +187,14 @@
 		return "", err
 	}
 
-<<<<<<< HEAD
-	if err := icatypes.ValidateControllerMetadata(ctx, k.channelKeeper, connectionHops, metadata); err != nil {
-		return "", errorsmod.Wrap(err, "invalid metadata")
-=======
 	// ValidateControllerMetadata will ensure the ICS27 protocol version has not changed and that the
 	// tx type and encoding are supported
 	if err := icatypes.ValidateControllerMetadata(ctx, k.channelKeeper, connectionHops, proposedMetadata); err != nil {
 		return "", errorsmod.Wrap(err, "invalid upgrade metadata")
->>>>>>> bf12ce32
 	}
 
 	// the interchain account address on the host chain
 	// must remain the same after the upgrade.
-<<<<<<< HEAD
-	if currentMetadata.Address != metadata.Address {
-		return "", errorsmod.Wrap(icatypes.ErrInvalidAccountAddress, "interchain account address cannot be changed")
-	}
-
-	if currentMetadata.ControllerConnectionId != connectionHops[0] {
-		return "", errorsmod.Wrap(connectiontypes.ErrInvalidConnectionIdentifier, "proposed connection hop must not change")
-=======
 	if currentMetadata.Address != proposedMetadata.Address {
 		return "", errorsmod.Wrap(icatypes.ErrInvalidAccountAddress, "interchain account address cannot be changed")
 	}
@@ -230,15 +205,12 @@
 
 	if currentMetadata.HostConnectionId != proposedMetadata.HostConnectionId {
 		return "", errorsmod.Wrap(connectiontypes.ErrInvalidConnection, "proposed host connection ID must not change")
->>>>>>> bf12ce32
 	}
 
 	return version, nil
 }
 
 // OnChanUpgradeAck implements the ack setup of the channel upgrade handshake.
-<<<<<<< HEAD
-=======
 // The upgrade ack callback must verify the proposed changes to the channel version.
 // Within the channel version we have the tx type, encoding, interchain account address, host/controller connectionID's
 // and the ICS27 protocol version.
@@ -252,17 +224,12 @@
 // - host connectionID
 // - interchain account address
 // - ICS27 protocol version
->>>>>>> bf12ce32
 func (k Keeper) OnChanUpgradeAck(ctx sdk.Context, portID, channelID, counterpartyVersion string) error {
 	if strings.TrimSpace(counterpartyVersion) == "" {
 		return errorsmod.Wrap(channeltypes.ErrInvalidChannelVersion, "counterparty version cannot be empty")
 	}
 
-<<<<<<< HEAD
-	metadata, err := icatypes.MetadataFromVersion(counterpartyVersion)
-=======
 	proposedMetadata, err := icatypes.MetadataFromVersion(counterpartyVersion)
->>>>>>> bf12ce32
 	if err != nil {
 		return err
 	}
@@ -272,29 +239,6 @@
 		return err
 	}
 
-<<<<<<< HEAD
-	// the interchain account address on the host chain
-	// must remain the same after the upgrade.
-	if currentMetadata.Address != metadata.Address {
-		return errorsmod.Wrap(icatypes.ErrInvalidAccountAddress, "address cannot be changed")
-	}
-
-	if currentMetadata.ControllerConnectionId != metadata.ControllerConnectionId {
-		return errorsmod.Wrap(connectiontypes.ErrInvalidConnectionIdentifier, "proposed controller connection ID must not change")
-	}
-
-	if currentMetadata.HostConnectionId != metadata.HostConnectionId {
-		return errorsmod.Wrap(connectiontypes.ErrInvalidConnectionIdentifier, "proposed host connection ID must not change")
-	}
-
-	channel, found := k.channelKeeper.GetChannel(ctx, portID, channelID)
-	if !found {
-		return errorsmod.Wrapf(channeltypes.ErrChannelNotFound, "failed to retrieve channel %s on port %s", channelID, portID)
-	}
-
-	if err := icatypes.ValidateControllerMetadata(ctx, k.channelKeeper, channel.ConnectionHops, metadata); err != nil {
-		return err
-=======
 	channel, found := k.channelKeeper.GetChannel(ctx, portID, channelID)
 	if !found {
 		return errorsmod.Wrapf(channeltypes.ErrChannelNotFound, "failed to retrieve channel %s on port %s", channelID, portID)
@@ -319,7 +263,6 @@
 
 	if currentMetadata.HostConnectionId != proposedMetadata.HostConnectionId {
 		return errorsmod.Wrap(connectiontypes.ErrInvalidConnection, "proposed host connection ID must not change")
->>>>>>> bf12ce32
 	}
 
 	return nil
